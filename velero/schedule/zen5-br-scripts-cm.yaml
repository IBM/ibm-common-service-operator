--- conflicted
+++ resolved
@@ -261,10 +261,7 @@
             info "zen-watcher deployment not scaled up before rerunning, setting replica value to 1"
             ZEN_WATCHER_RC=1
         fi
-<<<<<<< HEAD
-
-=======
->>>>>>> ad9a9983
+        
         oc scale deploy zen-watcher --replicas=$ZEN_WATCHER_RC -n $ZEN_NAMESPACE
         oc scale deploy usermgmt --replicas=$USERMGMT_RC -n $ZEN_NAMESPACE
         oc scale deploy zen-core-api --replicas=$ZEN_CORE_API_RC -n $ZEN_NAMESPACE
@@ -411,5 +408,5 @@
     function info() {
         msg "[INFO] ${1}"
     }
-
+    
     main $*