--- conflicted
+++ resolved
@@ -72,7 +72,6 @@
     fi
     label_ns_and_related 
     label_configmap
-<<<<<<< HEAD
     label_subscription
     if [[ $ENABLE_CERT_MANAGER -eq 1 ]]; then
         label_cert_manager
@@ -80,14 +79,9 @@
     if [[ $ENABLE_LSR -eq 1 ]]; then
         label_lsr
     fi
-=======
->>>>>>> e5d2f838
     label_cs
     if [[ $SERVICES_NS != "" ]]; then
         label_nss
-    fi
-    if [[ $ENABLE_LSR -eq 1 ]]; then
-        label_lsr
     fi
     label_mcsp
     success "Successfully labeled all the resources"
