--- conflicted
+++ resolved
@@ -52,13 +52,10 @@
     label_subscription
     label_lsr
     label_cs
-<<<<<<< HEAD
     if [[ $SERVICES_NS != "" ]]; then
         label_nss
     fi
-=======
     label_mcsp
->>>>>>> 930b87bc
     success "Successfully labeled all the resources"
 }
 
