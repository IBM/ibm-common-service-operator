--- conflicted
+++ resolved
@@ -204,11 +204,7 @@
 
   runningmongo=$(${OC} get po icp-mongodb-0 --no-headers --ignore-not-found -n $TO_NAMESPACE | awk '{print $3}')
   if [[ ! -z "$runningmongo" ]]; then
-<<<<<<< HEAD
-    error "Mongodb is deployed in namespace $TO_NAMESPACE - this copy depends on mongo being uninitialized in the target namespace"
-=======
     error "Mongodb is deployed in namespace $TO_NAMESPACE - this script depends on mongo being uninitialzed in the target namespace"
->>>>>>> 981c6ce9
     exit -1
   fi
 } # parse
@@ -311,13 +307,8 @@
   fi
 
   ibm_mongodb_image=$(${OC} get pod icp-mongodb-0 -n $FROM_NAMESPACE -o=jsonpath='{range .spec.containers[0]}{.image}{end}')
-<<<<<<< HEAD
-
-  cat <<EOF >$TEMPFILE
-=======
   if [[ $s390x_ENV == "false" ]]; then
     cat <<EOF >$TEMPFILE
->>>>>>> 981c6ce9
 apiVersion: batch/v1
 kind: Job
 metadata:
@@ -378,38 +369,6 @@
     info "Scaling down MongoDB operator"
     ${OC} scale deploy -n $FROM_NAMESPACE ibm-mongodb-operator --replicas=0
 
-<<<<<<< HEAD
-  status="Unknown"
-  info "Running Backup" 
-
-  while [[ "$status" != "Completed" ]]
-  do
-    ${OC} apply -f $TEMPFILE
-    sleep 10
-    retries=10
-    while [ $retries > 0 ]
-    do
-      info "waiting for completion"
-      status=$(${OC} get po | grep mongodb-backup | awk '{print $3}')
-      ${OC} get po | grep mongodb-backup
-      if [[ "$status" == "Completed" ]]; then
-        break
-      elif [[ "$status" == "Running" ]]; then
-        retries=10
-        sleep 10
-      elif [[ "$status" == "" ]]; then
-        break
-      else
-        retries=$(( $retries - 1 ))
-        sleep 10
-      fi  
-    done
-    if [[ "$status" != "Completed" ]]; then
-      info "Retrying mongodb-backup"
-      ${OC} delete job mongodb-backup
-    fi
-  done
-=======
     #get cache size value
     cacheSizeGB=$(${OC} get cm icp-mongodb -n $FROM_NAMESPACE -o yaml | grep cacheSizeGB | awk '{print $2}')
     
@@ -508,7 +467,6 @@
       restartPolicy: OnFailure
 EOF
   fi
->>>>>>> 981c6ce9
 
   info "Running Backup" 
   ${OC} apply -f $TEMPFILE -n $FROM_NAMESPACE
@@ -613,13 +571,9 @@
   fi
 
   ibm_mongodb_image=$(${OC} get pod icp-mongodb-0 -n $FROM_NAMESPACE -o=jsonpath='{range .spec.containers[0]}{.image}{end}')
-<<<<<<< HEAD
-
-  cat <<EOF >$TEMPFILE
-=======
+
   if [[ $s390x_ENV == "false" ]]; then
     cat <<EOF >$TEMPFILE
->>>>>>> 981c6ce9
 apiVersion: batch/v1
 kind: Job
 metadata:
@@ -736,42 +690,9 @@
 EOF
   fi
 
-<<<<<<< HEAD
-  status="Unknown"
-  info "Running Restore" 
-  
-  while [[ "$status" != "Completed" ]]
-  do
-    info "Starting MongoDB Restore Job "
-    ${OC} apply -f $TEMPFILE
-    sleep 10
-    retries=10
-    while [ $retries > 0 ]
-    do
-      info "waiting for completion"
-      status=$(${OC} get po | grep mongodb-restore | awk '{print $3}')
-      ${OC} get po | grep mongodb-restore
-      if [[ "$status" == "Completed" ]] || [[ "$status" == "" ]]; then
-        break
-      elif [[ "$status" == "Running" ]]; then
-        retries=10
-        sleep 10
-      else
-        retries=$(( $retries - 1 ))
-        sleep 10
-      fi  
-    done
-    if [[ "$status" != "Completed" ]]; then
-      info "Retrying MongoDB Restore"
-      ${OC} delete job mongodb-restore
-    fi
-  done
-  dumplogs mongodb-restore
-=======
   info "Running Restore"
   ${OC} apply -f $TEMPFILE -n $TO_NAMESPACE
   wait_for_job_complete "mongodb-restore" "$TO_NAMESPACE"
->>>>>>> 981c6ce9
   success "Restore Complete"
 } # loadmongo
 
@@ -1529,10 +1450,7 @@
     #get images from cp2 namespace
     ibm_mongodb_install_image=$(${OC} get pod icp-mongodb-0 -n $FROM_NAMESPACE -o=jsonpath='{range .spec.initContainers[0]}{.image}{end}')
     ibm_mongodb_image=$(${OC} get pod icp-mongodb-0 -n $FROM_NAMESPACE -o=jsonpath='{range .spec.containers[0]}{.image}{end}')
-<<<<<<< HEAD
-    ibm_mongodb_exporter_image=$(${OC} get pod icp-mongodb-0 -n $FROM_NAMESPACE -o=jsonpath='{range .spec.containers[1]}{.image}{end}')
-=======
->>>>>>> 981c6ce9
+    
     #icp-mongodb-ss.yaml
     cat << EOF | ${OC} apply -f -
 kind: StatefulSet
