--- conflicted
+++ resolved
@@ -37,11 +37,7 @@
   displayName: IBMCS Operators
   publisher: IBM
   sourceType: grpc
-<<<<<<< HEAD
-  image: docker.io/ibmcom/ibm-common-service-catalog:latest
-=======
   image: quay.io/opencloudio/ibm-common-service-catalog:dev-latest
->>>>>>> 71298cff
   updateStrategy:
     registryPoll:
       interval: 45m
