--- conflicted
+++ resolved
@@ -293,14 +293,6 @@
         "${OC}" delete -n "${MASTER_NS}" --ignore-not-found sub ibm-licensing-operator
         "${OC}" delete -n "${MASTER_NS}" --ignore-not-found csv "${csv}"
     fi
-<<<<<<< HEAD
-    "${OC}" delete -n "${MASTER_NS}" --ignore-not-found sub ibm-crossplane-operator-app
-    "${OC}" delete -n "${MASTER_NS}" --ignore-not-found sub ibm-crossplane-provider-kubernetes-operator-app
-    csv=$("${OC}" get -n "${MASTER_NS}" csv | (grep ibm-crossplane-operator || echo "fail") | awk '{print $1}')
-    "${OC}" delete -n "${MASTER_NS}" --ignore-not-found csv "${csv}"
-    csv=$("${OC}" get -n "${MASTER_NS}" csv | (grep ibm-crossplane-provider-kubernetes-operator || echo "fail") | awk '{print $1}')
-    "${OC}" delete -n "${MASTER_NS}" --ignore-not-found csv "${csv}"
-=======
     "${OC}" delete -n "${master_ns}" --ignore-not-found sub ibm-crossplane-operator-app
     "${OC}" delete -n "${master_ns}" --ignore-not-found sub ibm-crossplane-provider-kubernetes-operator-app
     csv=$("${OC}" get -n "${master_ns}" csv | (grep ibm-crossplane-operator || echo "fail") | awk '{print $1}')
@@ -311,7 +303,6 @@
     cleanup_webhook
     cleanup_deployment "secretshare" "$master_ns"
 
->>>>>>> 382a818a
     success "Singletons successfully uninstalled"
 }
 
