--- conflicted
+++ resolved
@@ -2598,12 +2598,8 @@
 	}
 
 	// Wait for the image to be updated
-<<<<<<< HEAD
-	return utilwait.PollUntilContextTimeout(ctx, time.Second*10, time.Minute*2, true, func(ctx context.Context) (done bool, err error) {
-=======
 	// If timeout occurs, controller will update the image in the Postgres Cluster CR
-	if err := utilwait.PollImmediate(time.Second*10, time.Minute*1, func() (done bool, err error) {
->>>>>>> 51c4205a
+	if err := utilwait.PollUntilContextTimeout(ctx, time.Second*10, time.Minute*2, true, func(ctx context.Context) (done bool, err error) {
 		// Fetch the latest Postgres Cluster CR
 		err = b.Client.Get(ctx, types.NamespacedName{
 			Name:      constant.CSPGCluster,
