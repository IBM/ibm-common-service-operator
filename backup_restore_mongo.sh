--- conflicted
+++ resolved
@@ -61,7 +61,7 @@
 
     msg "MongoDB Backup and Restore v1.0.0"
     prereq
-<<<<<<< HEAD
+    
     if [[ $backup == "true" ]]; then
         prep_backup
         backup
@@ -69,6 +69,7 @@
     if [[ $restore == "true" ]]; then
         prep_restore
         restore
+        refresh_auth_idp
     fi
     if [[ $cleanup == "true" ]]; then
         cleanup
@@ -90,14 +91,6 @@
       -r                            run the restore process
       -c                            cleanup resources used or created by this script
 	EOF
-=======
-    prep_backup
-    backup
-    prep_restore
-    restore
-    cleanup
-    refresh_auth_idp
->>>>>>> 025ac866
 }
 
 # verify that all pre-requisite CLI tools exist and parameters set
