apiVersion: apps/v1
kind: Deployment
metadata:
  name: ibm-common-service-operator
spec:
  progressDeadlineSeconds: 600
  replicas: 1
  revisionHistoryLimit: 10
  selector:
    matchLabels:
      name: ibm-common-service-operator
  template:
    metadata:
      labels:
        name: ibm-common-service-operator
      annotations:
        description: The IBM Common Service Operator is used to deploy IBM Common Services
        operatorChannel: v4.6
<<<<<<< HEAD
        operatorVersion: 4.6.0
        cloudPakThemesVersion: styles461.css
=======
        operatorVersion: 4.6.2
        cloudPakThemesVersion: styles460.css
>>>>>>> b54a8b4a
    spec:
      affinity:
        nodeAffinity:
          requiredDuringSchedulingIgnoredDuringExecution:
            nodeSelectorTerms:
              - matchExpressions:
                  - key: kubernetes.io/arch
                    operator: In
                    values:
                      - amd64
                      - ppc64le
                      - s390x
      containers:
        - command:
            - /manager
          env:
            - name: OPERATOR_NAME
              value: ibm-common-service-operator
          image: siji/operator:cs
          imagePullPolicy: IfNotPresent
          name: ibm-common-service-operator
          resources:
            limits:
              cpu: 500m
              memory: 512Mi
            requests:
              cpu: 100m
              memory: 200Mi
          securityContext:
            allowPrivilegeEscalation: false
            capabilities:
              drop:
                - ALL
            privileged: false
            readOnlyRootFilesystem: true
            runAsNonRoot: true
          terminationMessagePath: /dev/termination-log
          terminationMessagePolicy: File
      dnsPolicy: ClusterFirst
      restartPolicy: Always
      schedulerName: default-scheduler
      securityContext: {}
      serviceAccount: ibm-common-service-operator
      serviceAccountName: ibm-common-service-operator
      terminationGracePeriodSeconds: 10<|MERGE_RESOLUTION|>--- conflicted
+++ resolved
@@ -16,13 +16,8 @@
       annotations:
         description: The IBM Common Service Operator is used to deploy IBM Common Services
         operatorChannel: v4.6
-<<<<<<< HEAD
-        operatorVersion: 4.6.0
+        operatorVersion: 4.6.2
         cloudPakThemesVersion: styles461.css
-=======
-        operatorVersion: 4.6.2
-        cloudPakThemesVersion: styles460.css
->>>>>>> b54a8b4a
     spec:
       affinity:
         nodeAffinity:
