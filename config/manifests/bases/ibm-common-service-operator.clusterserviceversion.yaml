--- conflicted
+++ resolved
@@ -35,14 +35,10 @@
       kind: CommonService
       name: commonservices.operator.ibm.com
       specDescriptors:
-<<<<<<< HEAD
       - displayName: License
         path: license
         description: License information for this instance. You must accept the license.
-      - description: Read and accept the license that is applicable to your installation. For more information, see https://ibm.biz/integration-licenses'
-=======
-      - description: 'Accepting the license - URL: https://ibm.biz/icpfs39license'
->>>>>>> 709cca6c
+      - description: Read and accept the license that is applicable to your installation. For more information, see https://ibm.biz/icpfs39license
         displayName: Accept
         path: license.accept
         value:
