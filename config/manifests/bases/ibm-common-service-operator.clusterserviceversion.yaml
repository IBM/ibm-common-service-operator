--- conflicted
+++ resolved
@@ -9,14 +9,9 @@
     description: The IBM Common Service Operator is used to deploy IBM Common Services
     nss.operator.ibm.com/managed-operators: ibm-common-service-operator
     olm.skipRange: ""
-<<<<<<< HEAD
     operatorChannel: v4.2
     operatorVersion: 4.2.0
-=======
-    operatorChannel: v4.1
-    operatorVersion: 4.1.0
     operators.openshift.io/infrastructure-features: '["disconnected"]'
->>>>>>> ab1ee69c
     operators.operatorframework.io/builder: operator-sdk-v1.2.0
     operators.operatorframework.io/project_layout: go.kubebuilder.io/v2
     repository: https://github.com/IBM/ibm-common-service-operator
