apiVersion: operators.coreos.com/v1alpha1
kind: ClusterServiceVersion
metadata:
  annotations:
    alm-examples: '[]'
    capabilities: Seamless Upgrades
    containerImage: quay.io/opencloudio/common-service-operator:latest
    createdAt: "2020-10-19T21:38:33Z"
    description: The IBM Common Service Operator is used to deploy IBM Common Services
    olm.skipRange: ""
    operatorChannel: v3
<<<<<<< HEAD
    operatorVersion: 3.13.0
=======
    operatorVersion: 4.0.0-k
>>>>>>> dc0d54b9
    operators.operatorframework.io/builder: operator-sdk-v1.2.0
    operators.operatorframework.io/project_layout: go.kubebuilder.io/v2
    nss.operator.ibm.com/managed-operators: cloud-native-postgresql
    repository: https://github.com/IBM/ibm-common-service-operator
    support: IBM
  labels:
    operatorframework.io/arch.amd64: supported
    operatorframework.io/arch.ppc64le: supported
    operatorframework.io/arch.s390x: supported
    operatorframework.io/os.linux: supported
  name: ibm-common-service-operator.v0.0.0
  namespace: placeholder
spec:
  apiservicedefinitions: {}
  customresourcedefinitions:
    owned:
    - description: CommonService is the Schema for the commonservices API. Documentation
        For additional details regarding install parameters check https://ibm.biz/icpfs39install.
        License By installing this product you accept the license terms https://ibm.biz/icpfs39license
      displayName: CommonService
      kind: CommonService
      name: commonservices.operator.ibm.com
      specDescriptors:
      - description: The size of deployment profile for IBM Cloud Pak foundational
          services
        displayName: Size
        path: size
        x-descriptors:
        - urn:alm:descriptor:com.tectonic.ui:select:starterset
        - urn:alm:descriptor:com.tectonic.ui:select:starter
        - urn:alm:descriptor:com.tectonic.ui:select:small
        - urn:alm:descriptor:com.tectonic.ui:select:medium
        - urn:alm:descriptor:com.tectonic.ui:select:large
        - urn:alm:descriptor:com.tectonic.ui:select:production
      statusDescriptors:
      - description: Installed Bedrock Operator Name
        displayName: Name
        path: bedrockOperators[0].name
      - description: Installed Bedrock Operator InstallPlan Name
        displayName: InstallPlanName
        path: bedrockOperators[0].installPlanName
      - description: Installed Bedrock Operator Status
        displayName: OperatorStatus
        path: bedrockOperators[0].operatorStatus
      - description: Installed Bedrock Operator Subscription Status
        displayName: SubscriptionStatus
        path: bedrockOperators[0].subscriptionStatus
      - description: Installed Bedrock Operator Version
        displayName: Version
        path: bedrockOperators[0].version
      version: v3
  description: |-
    # Introduction

    The `IBM Cloud Pak foundational services` is a bridge to connect IBM Cloud Paks and Operand Deployment Lifecycle Manager (ODLM) with IBM Cloud Pak foundational services. You can also install the `IBM Cloud Pak foundational services` in stand-alone mode.

    When you install this operator, the operator completes the following tasks:

      - Installs ODLM in all namespaces mode
      - Creates the `ibm-common-services` namespace
      - Creates the Common Services `OperandRegistry` and `OperandConfig` in the `ibm-common-services` namespace

    # Details
    For more information about installing this operator and other Common Services operators, see [Installer documentation](http://ibm.biz/cpcs_opinstall). If you are using this operator as part of an IBM Cloud Pak, see the documentation for that IBM Cloud Pak to learn more about how to install and use the operator service. For more information about IBM Cloud Paks, see [IBM Cloud Paks that use Common Services](http://ibm.biz/cpcs_cloudpaks).

    For more information about the available IBM Cloud Pak foundational services, see the [IBM Knowledge Center](http://ibm.biz/cpcsdocs).

    ## Supported platforms

    Red Hat OpenShift Container Platform 4.5 or newer installed on one of the following platforms:

     - Linux x86_64
     - Linux on Power (ppc64le)
     - Linux on IBM Z and LinuxONE

    ## Operator versions

<<<<<<< HEAD
     - 3.13.0
=======
     - 4.0.0-k
>>>>>>> dc0d54b9

    ## Prerequisites

    Before you install this operator, you need to first install the operator prerequisites:

    - For the list of prerequisites for installing the operator, see the IBM Knowledge Center [Preparing to install services documentation](http://ibm.biz/cpcs_opinstprereq).

    ### Resources Required

    #### Minimum scheduling capacity

    | Software                   | Memory (MB) | CPU (cores) | Disk (GB) | Nodes  |
    | -------------------------- | ----------- | ----------- | --------- | ------ |
    | ibm common service operator | 200          | 0.2        | 1          | worker |
    | **Total**                  | 200         | 0.2         | 1         |        |

    ## Documentation

    - If you are using the operator as part of an IBM Cloud Pak, see the documentation for that IBM Cloud Pak. For a list of IBM Cloud Paks, see [IBM Cloud Paks that use IBM Cloud Pak foundational services](http://ibm.biz/cpcs_cloudpaks).
    - If you are using the operator in stand-alone mode or with an IBM Containerized Software, see the IBM Cloud Pak foundational services Knowledge Center [Installer documentation](http://ibm.biz/cpcs_opinstall).

    ## Installing

    For installation, see the [IBM Cloud Platform Common Services documentation](http://ibm.biz/cpcsdocs).

    ## Configuration

    For configuration, see the [IBM Cloud Platform Common Services documentation](http://ibm.biz/cpcsdocs).

    ### SecurityContextConstraints Requirements

    The IBM Common Service Operator supports running with the OpenShift Container Platform 4.3 default restricted Security Context Constraints (SCCs) and IBM Cloud Pak Security Context Constraints (SCCs).

    For more information about the OpenShift Container Platform Security Context Constraints, see [Managing Security Context Constraints](https://docs.openshift.com/container-platform/4.3/authentication/managing-security-context-constraints.html).

    For more information about the IBM Cloud Pak Security Context Constraints, see [Managing Security Context Constraints](https://ibm.biz/cpkspec-scc).

    ### Limitations

    No
  displayName: IBM Cloud Pak foundational services
  icon:
  - base64data: iVBORw0KGgoAAAANSUhEUgAAAK8AAACvCAMAAAC8TH5HAAAABGdBTUEAALGPC/xhBQAAAAFzUkdCAK7OHOkAAAB1UExURQAAAJGS77CC4pCS75yM64uV8pSQ7puA85OV87OB4auF5Hyd+H2c936b9n6b94Ca9n+b9n+b9n+b9qOJ56SI55yM6qSI536b96aH5q2D45mN64OZ9ZWQ7oyU8XWg+6uG5oqg/p6L6m+k/ZuY+3mr/6qQ9LqM80D8C0oAAAAbdFJOUwA67R4KKxMBBP6ak6vZgVtJxG5ot+hQ7YDVkwC2C58AAAuSSURBVHja7ZyJerK8EoCDCSTKjoiIS13of/+XeGYm4NLKrvj1OYxt7aa8TiazJZGxSSaZZJJJJvmcSCn/Eq7Cz79DLJk0rb+kXdM9nz0m/4p2mZufz3lAZvEn1HsGye2J9128h7/Gezj8Nd7D3+I9/xu8SjWHrS76bfN8A+NsYxjowCvbPN+QSGB6kWi6QHteyQLPfx+wYsH2eHSthgu05lXMy/PceRcwxtnjdnts4mjLq5hBceVdcVsya71FMeov0JIXMuQwR+DoXX5EMgf0uz2GrDYbb8mrmE+4Z/NdvDCApN+jX3uFdrySqfW70wzFbFLwWtVNkXa8ONlIvfx9Dk0xSyvYq0NpxasYJ9o8emcUVCw6EjGvuUpLXgfVm9cP1fAZp1yyCKeGBf8pB96g9jUZ57c6s1vIIAUfjXqY9eFg1yiuKJnOECzeW+TJm0+rxRGGWfcP7/dld8bZwqcp/dJqIs9hrJIJ/JD2abV5j1StfJn1/pofo/Kx0ae1KfAO7/Vld7anfVpf28M5kKPDc9kYLRW4RDhIwYV/PozVUAF39Qre3BmrvsM04nisjHHyJlUjZEOefuBj8UIA81zHfGJ84BYeHAP9LKseP1r5LNnvOlHeXJgqRZbUPzT97PHvBVb48VCX09W54du2u3ZJwjD0It/gqmCue/yoolm4b7tQjmohh7cGAWzHC8x/qOFOZmBG4bbERDkQrVYyiGP7iPwPLGrgsAofYbePonEJ2CHxAuvjxEjLvfUj7J1BaP0irY3i888SA63l3alWgwKjbXueZztOSBoucOE33huIZdsWHChXRds72O069PyHhSEBDiOynbAEBiGreCGJKoa5zT8GVBzt4QNgXc+wbq4YvW+hSMkDYNa4EYihWqlYtmouSsYTo4XvgWezHKDcI+7xuPbMMp7JH0GEfhZGRMDIG5FRtLG1IGCNvTp/d9nFZhMx/DXYH/cgSBv6SscM+Tyf0P450Lw+iCmbOGAMonOeO/XlMyTjgAsfmWAN9Y53RFy0hDAovXBDSBFBVAIHDdUJ2lre3J6AVG9Hcln5NQyKCUcrd390g5/BtjpNR2KNGwTVpRDSmk6et6jwCv0ScVhpxopxl3DBIjzVjrYk5gVuEPAaw7UP+aFV+0ex5Aq8y/hTYhiE/UXjhibrlBUisUm8hmHwqujuH3IqQLA/0dT+Af8Q34hT8du3QXlR4nrdkxhJ0554nwAXhpvj+hLUo2u/zWoJM1aXy70ZP8e97APWJ+WGbN1AXNP8tedAasM96PLu4Ik2jhpHZLkqgdGM5TNjuKzNnhkiUmneH8CSCe9wpXV429HDlCu7GcV9JwemWoEbWr3rGZx2iMs5F4+T3S1p89DoYGvkUeLCKC67m+uBsVwVuGpI+QVohGtZ6rHrU+Cu/UaP/ps4KY3iWhlipwNwd4Arh1WLCIy4lpA/2yiF4XZ9ehgMuaRgt7r6FMWiC9DuL64YWtyCrQKuEOLe1iJsG+eO2W8eo+POdrvVtdULrgG0Dbg76xW1uCDcm5GCguzDAeNlz0qPqgfzGunJeAl4aOug6KYQ7l2WhI7DZEMqZ7L5a1uBZWTQF3/QVHvmUosOBX0ZVkbfkgNtDYCbDcDVsIKbQYCJBCY/gak7FHQh+bqiX7LwsnuYfr1gqUTCUsPWgsWdF1H2I1/ZoYBMSLs3o3/blyke+FRiEPE9c1Huq9dpV60GWQNmvybSIrCnee0SGIlDJzJfVzwrttTq7bfkUNCSzV71a19pScNOGHrmi9pWV/Uue6lXYpEcBFfgslSOPG0MBTASc/YK3455PEqvyYY5r0G4AeH6gWHqSCyVxQ2s9ksJw9B/ATBYVUy8fdRL6ZhhlPo1HpIyHelM38OmCuA6oWvzwTah69DTbiW6qxdMCdPdAIGLbrC8lyIimxHRgrhQcA+cdoqluxXc0u7qhcTGNBAYeKkB9CTASfJjVuTo7mvoRsO676Ci+LRanVbd91YgLggp2GI1/kpRq7MAXnuDjBhC8Qpkl3UepwIXgblseDQq2XBcUK8bru0hGgbni7ynzrMNs1xOuJDmNQMAsfAI2B0CjOaAvKuuK2aES8C8XU8Sn98H9SKw12/SwfwVzNyArOLOL1lxEpO37/lKFujlpW3UfTSZwpxaQCkXb+JVd3OAAg1xrQ4vFGzC0MDrbuvLSGtRiSVYuonjeNU5MxMWAVudZzct1azdLmUXzGZLV7BCySxG6Zrq4MsFXqv79A7WiLu1OwwLFgElr7VA3LQjLtZnCCx7+KNo7a4BuG3lhRmKWXQ0LME40Gbxsqt6BQH3arExZ+viCl67Ib1rGHFLQPIQL7JFnHTjRfUCb68whR1mXM3dttpjcWvIAS6uNCRxlmVxxypeCVJw3wjl0/LzmrfaVG4kBgFT6ge57wJ4M7OTfmlNS4j+McpB4G2rTfBGkhAwp2UcWfB2cw/FFogBKQvxrhtTLMnMZYJiFG4eeLM0zVLRg3dIzmJvAbfRgiXjS81rXfeBLIE3TTuVQneZeH8Fb4HXFQ0rcGKJcsNFXsRdduYdViSQBQNy0LCilaSIu+R3TeqP8KKLQAXXzjgw3hR5l3erFvoldOOVr9Cv5eK6v1tzXch0UZfLNGEPvGQi3fU7tMi1m45PgCtb4Nin974Lftmd9yUtJZ94q/NgUG9KvA9rWOjgwKATMTqv3mpcbcDgQxaLRbpYyp+89/5tLMF98GTAVZsP4LfpAuXRYnALBwof+0AxejR0EVVpO4ARbvpz96D1GV7FvNoJB4lNDLiQOKofIQSTicQcnzeq5ZUsxTpi8ctQJeVrJmNj8wbEWxHhYNxjXff8UiT1vww1Oq9R59Dgz1gGb5Kff5a62jA/4tD222Ml75J4zd+8uglmfcQB76s2nktsM2w2z8p2yamWG90eTNrd9ly/ALnAtlP8LO5a1FdSo9sv7h3cVvGqGHkXT9Sr+3ZcjO4faNNYUMErkHf2tIeuqBNhjc0bHXEDoVHBa20qeRm1liw1Mq9H29z68Ard+hs7f0BzWD/3S8g7q+TV3RohR8VVLqq34pgR2G8NL9O8alx3Rrvy7Cr3q2LkXTyPClrBY55JgPqCthFGVbxsgbxxRd2jxKCGTS/zpelW0beD8pB4NxVhVw7t2HSvj0m9lfUx5A/zzWw2q0yPHzYHjWEOuDXvWLnhAtL1Gah3XrWsImkL/WjAkoX7au+r00bQ7my+qFr4ekETpFvyUGsOKOAgZrNNZaE2InCx9XF/qVmFQwNGBVevs42n31K9+5oqFxw0GURc22UayXjBenHrY1Z7UJ/FpOCkRsFjWe+SNsLuef2xCm0QMfvwe60pxnGf5v7iNTR/xWZWb8GjWcOFgBtK3FLBM+uTCpatd5aigue1Pngs4yVcp8VphmT+YYuQGIhxm/Fu37w+j0mPBk4+BIy4ett8q52lGJTneJsbHwHGwx/FQYp2Q6wtogCWH8DNLtdt0S1Pi6RICx8JG1nFCluOV9yWLgrrjAI4HfVQNtYu5emw9ri0EyZGWpCNORYxvVuAGZeHgLIuEVZB5UnAqGLryfsLvDx31Gfa6czSSW+D7XRFVZgEyizlRfEm3yJFSaiM+HQ5Ee5ll3SNVgCczkvi+SJ5c+PMMtIV0BLu6RL32P8Lry8pcVHJcZoYlniDcCNJ49Xp+/uk5QK20PP0kLWYP8qsg2zuvl/VyAlQS1bQ7SnjfQ814O7WeF4jX/P/5l//fT2V77svePeNd/gFNam/FN/eZPd9io0B/ojOwMWVsA8/wO1RZvc/nOgTbqfi7okAfDbUe+KDjcVsPq9X81eJPK/g/So476kfWUG1S6vjmcIqYpGkGwT7r4t8FfffdIP7ajmdNlnC2Qto2fWNtixjudRr4a+VLF0uTa4vJF8XKuXbg/Hr33TjffKn3gp/kkkmmWSSSSaZZJJJJplkkkkmmWSS/yf5H6HANgUotAMHAAAAAElFTkSuQmCC
    mediatype: image/png
  install:
    spec:
      deployments: null
    strategy: ""
  installModes:
  - supported: true
    type: OwnNamespace
  - supported: true
    type: SingleNamespace
  - supported: false
    type: MultiNamespace
  - supported: true
    type: AllNamespaces
  keywords:
  - IBM
  - Cloud
  links:
  - name: IBM Common Service Operator
    url: https://github.com/IBM/ibm-common-service-operator
  maintainers:
  - email: support@ibm.com
    name: IBM Support
  maturity: alpha
  minKubeVersion: 1.19.0
  provider:
    name: IBM
  relatedImages:
  - image: quay.io/opencloudio/common-service-operator
    name: COMMON_SERVICE_OPERATOR_IMAGE
  - image: quay.io/opencloudio/ibm-cs-webhook:1.9.0
    name: IBM_CS_WEBHOOK_IMAGE
  - image: quay.io/opencloudio/ibm-secretshare-operator:1.10.0
    name: IBM_SECRETSHARE_OPERATOR_IMAGE
  replaces: ibm-common-service-operator.v0.0.0
  version: 0.0.0<|MERGE_RESOLUTION|>--- conflicted
+++ resolved
@@ -9,11 +9,7 @@
     description: The IBM Common Service Operator is used to deploy IBM Common Services
     olm.skipRange: ""
     operatorChannel: v3
-<<<<<<< HEAD
-    operatorVersion: 3.13.0
-=======
     operatorVersion: 4.0.0-k
->>>>>>> dc0d54b9
     operators.operatorframework.io/builder: operator-sdk-v1.2.0
     operators.operatorframework.io/project_layout: go.kubebuilder.io/v2
     nss.operator.ibm.com/managed-operators: cloud-native-postgresql
@@ -91,12 +87,8 @@
 
     ## Operator versions
 
-<<<<<<< HEAD
-     - 3.13.0
-=======
      - 4.0.0-k
->>>>>>> dc0d54b9
-
+     
     ## Prerequisites
 
     Before you install this operator, you need to first install the operator prerequisites:
