//
// Copyright 2022 IBM Corporation
//
// Licensed under the Apache License, Version 2.0 (the "License");
// you may not use this file except in compliance with the License.
// You may obtain a copy of the License at
//
// http://www.apache.org/licenses/LICENSE-2.0
//
// Unless required by applicable law or agreed to in writing, software
// distributed under the License is distributed on an "AS IS" BASIS,
// WITHOUT WARRANTIES OR CONDITIONS OF ANY KIND, either express or implied.
// See the License for the specific language governing permissions and
// limitations under the License.
//

package rules

// ConfigurationRules is a yaml defines the rule of patching paramaters
const ConfigurationRules = `
- name: ibm-cert-manager-operator
  spec:
    certManager:
      certManagerCAInjector:
        resources:
          limits:
            cpu: LARGEST_VALUE
            memory: LARGEST_VALUE
          requests:
            cpu: LARGEST_VALUE
            ephemeral-storage: LARGEST_VALUE
            memory: LARGEST_VALUE
      certManagerController:
        resources:
          limits:
            cpu: LARGEST_VALUE
            memory: LARGEST_VALUE
          requests:
            cpu: LARGEST_VALUE
            ephemeral-storage: LARGEST_VALUE
            memory: LARGEST_VALUE
      certManagerWebhook:
        resources:
          limits:
            cpu: LARGEST_VALUE
            memory: LARGEST_VALUE
          requests:
            cpu: LARGEST_VALUE
            ephemeral-storage: LARGEST_VALUE
            memory: LARGEST_VALUE
- name: ibm-mongodb-operator
  spec:
    mongoDB:
      replicas: LARGEST_VALUE
      resources:
        limits:
          cpu: LARGEST_VALUE
          memory: LARGEST_VALUE
        requests:
          cpu: LARGEST_VALUE
          ephemeral-storage: LARGEST_VALUE
          memory: LARGEST_VALUE
      metrics:
        resources:
          requests:
            cpu: LARGEST_VALUE
            ephemeral-storage: LARGEST_VALUE
            memory: LARGEST_VALUE
          limits:
            cpu: LARGEST_VALUE
            memory: LARGEST_VALUE
- name: ibm-im-mongodb-operator
  spec:
    mongoDB:
      replicas: LARGEST_VALUE
      resources:
        limits:
          cpu: LARGEST_VALUE
          memory: LARGEST_VALUE
        requests:
          cpu: LARGEST_VALUE
          ephemeral-storage: LARGEST_VALUE
          memory: LARGEST_VALUE
      metrics:
        resources:
          requests:
            cpu: LARGEST_VALUE
            ephemeral-storage: LARGEST_VALUE
            memory: LARGEST_VALUE
          limits:
            cpu: LARGEST_VALUE
            memory: LARGEST_VALUE
- name: ibm-im-mongodb-operator-v4.0
  spec:
    mongoDB:
      replicas: LARGEST_VALUE
      resources:
        limits:
          cpu: LARGEST_VALUE
          memory: LARGEST_VALUE
        requests:
          cpu: LARGEST_VALUE
          ephemeral-storage: LARGEST_VALUE
          memory: LARGEST_VALUE
      metrics:
        resources:
          requests:
            cpu: LARGEST_VALUE
            ephemeral-storage: LARGEST_VALUE
            memory: LARGEST_VALUE
          limits:
            cpu: LARGEST_VALUE
            memory: LARGEST_VALUE
- name: ibm-im-mongodb-operator-v4.1
  spec:
    mongoDB:
      replicas: LARGEST_VALUE
      resources:
        limits:
          cpu: LARGEST_VALUE
          memory: LARGEST_VALUE
        requests:
          cpu: LARGEST_VALUE
          ephemeral-storage: LARGEST_VALUE
          memory: LARGEST_VALUE
      metrics:
        resources:
          requests:
            cpu: LARGEST_VALUE
            ephemeral-storage: LARGEST_VALUE
            memory: LARGEST_VALUE
          limits:
            cpu: LARGEST_VALUE
            memory: LARGEST_VALUE
- name: ibm-im-mongodb-operator-v4.2
  spec:
    mongoDB:
      replicas: LARGEST_VALUE
      resources:
        limits:
          cpu: LARGEST_VALUE
          memory: LARGEST_VALUE
        requests:
          cpu: LARGEST_VALUE
          ephemeral-storage: LARGEST_VALUE
          memory: LARGEST_VALUE
      metrics:
        resources:
          requests:
            cpu: LARGEST_VALUE
            ephemeral-storage: LARGEST_VALUE
            memory: LARGEST_VALUE
          limits:
            cpu: LARGEST_VALUE
            memory: LARGEST_VALUE
- name: ibm-iam-operator
  spec:
    authentication:
      config:
        fipsEnabled: LARGEST_VALUE
      replicas: LARGEST_VALUE
      auditService:
        resources:
          limits:
            cpu: LARGEST_VALUE
            memory: LARGEST_VALUE
          requests:
            cpu: LARGEST_VALUE
            ephemeral-storage: LARGEST_VALUE
            memory: LARGEST_VALUE
      authService:
        resources:
          limits:
            cpu: LARGEST_VALUE
            memory: LARGEST_VALUE
          requests:
            cpu: LARGEST_VALUE
            ephemeral-storage: LARGEST_VALUE
            memory: LARGEST_VALUE
      clientRegistration:
        resources:
          limits:
            cpu: LARGEST_VALUE
            memory: LARGEST_VALUE
          requests:
            cpu: LARGEST_VALUE
            ephemeral-storage: LARGEST_VALUE
            memory: LARGEST_VALUE
      identityManager:
        resources:
          limits:
            cpu: LARGEST_VALUE
            memory: LARGEST_VALUE
          requests:
            cpu: LARGEST_VALUE
            ephemeral-storage: LARGEST_VALUE
            memory: LARGEST_VALUE
      identityProvider:
        resources:
          limits:
            cpu: LARGEST_VALUE
            memory: LARGEST_VALUE
          requests:
            cpu: LARGEST_VALUE
            ephemeral-storage: LARGEST_VALUE
            memory: LARGEST_VALUE
    oidcclientwatcher:
      replicas: LARGEST_VALUE
      resources:
        limits:
          cpu: LARGEST_VALUE
          memory: LARGEST_VALUE
        requests:
          cpu: LARGEST_VALUE
          ephemeral-storage: LARGEST_VALUE
          memory: LARGEST_VALUE
    pap:
      auditService:
        resources:
          limits:
            cpu: LARGEST_VALUE
            memory: LARGEST_VALUE
          requests:
            cpu: LARGEST_VALUE
            ephemeral-storage: LARGEST_VALUE
            memory: LARGEST_VALUE
      papService:
        resources:
          limits:
            cpu: LARGEST_VALUE
            memory: LARGEST_VALUE
          requests:
            cpu: LARGEST_VALUE
            ephemeral-storage: LARGEST_VALUE
            memory: LARGEST_VALUE
      replicas: LARGEST_VALUE
    policycontroller:
      replicas: LARGEST_VALUE
      resources:
        limits:
          cpu: LARGEST_VALUE
          memory: LARGEST_VALUE
        requests:
          cpu: LARGEST_VALUE
          ephemeral-storage: LARGEST_VALUE
          memory: LARGEST_VALUE
    policydecision:
      auditService:
        resources:
          limits:
            cpu: LARGEST_VALUE
            memory: LARGEST_VALUE
          requests:
            cpu: LARGEST_VALUE
            ephemeral-storage: LARGEST_VALUE
            memory: LARGEST_VALUE
      resources:
        limits:
          cpu: LARGEST_VALUE
          memory: LARGEST_VALUE
        requests:
          cpu: LARGEST_VALUE
          ephemeral-storage: LARGEST_VALUE
          memory: LARGEST_VALUE
      replicas: LARGEST_VALUE
    secretwatcher:
      resources:
        limits:
          cpu: LARGEST_VALUE
          memory: LARGEST_VALUE
        requests:
          cpu: LARGEST_VALUE
          ephemeral-storage: LARGEST_VALUE
          memory: LARGEST_VALUE
      replicas: LARGEST_VALUE
    securityonboarding:
      replicas: LARGEST_VALUE
      resources:
        limits:
          cpu: LARGEST_VALUE
          memory: LARGEST_VALUE
        requests:
          cpu: LARGEST_VALUE
          ephemeral-storage: LARGEST_VALUE
          memory: LARGEST_VALUE
      iamOnboarding:
        resources:
          limits:
            cpu: LARGEST_VALUE
            memory: LARGEST_VALUE
          requests:
            cpu: LARGEST_VALUE
            ephemeral-storage: LARGEST_VALUE
            memory: LARGEST_VALUE
- name: ibm-im-operator
  spec:
    authentication:
      config:
        fipsEnabled: LARGEST_VALUE
      replicas: LARGEST_VALUE
<<<<<<< HEAD
      auditService:
        resources:
          limits:
            cpu: LARGEST_VALUE
            memory: LARGEST_VALUE
          requests:
            cpu: LARGEST_VALUE
            ephemeral-storage: LARGEST_VALUE
            memory: LARGEST_VALUE
=======
>>>>>>> 74f596b1
      authService:
        resources:
          limits:
            cpu: LARGEST_VALUE
            memory: LARGEST_VALUE
          requests:
            cpu: LARGEST_VALUE
            ephemeral-storage: LARGEST_VALUE
            memory: LARGEST_VALUE
      clientRegistration:
        resources:
          limits:
            cpu: LARGEST_VALUE
            memory: LARGEST_VALUE
          requests:
            cpu: LARGEST_VALUE
            ephemeral-storage: LARGEST_VALUE
            memory: LARGEST_VALUE
      identityManager:
        resources:
          limits:
            cpu: LARGEST_VALUE
            memory: LARGEST_VALUE
          requests:
            cpu: LARGEST_VALUE
            ephemeral-storage: LARGEST_VALUE
            memory: LARGEST_VALUE
      identityProvider:
        resources:
          limits:
            cpu: LARGEST_VALUE
            memory: LARGEST_VALUE
          requests:
            cpu: LARGEST_VALUE
            ephemeral-storage: LARGEST_VALUE
            memory: LARGEST_VALUE
      initMongodb:
        resources:
          limits:
            cpu: LARGEST_VALUE
            memory: LARGEST_VALUE
          requests:
            cpu: LARGEST_VALUE
            ephemeral-storage: LARGEST_VALUE
            memory: LARGEST_VALUE
- name: ibm-im-operator-v4.0
  spec:
    authentication:
      config:
        fipsEnabled: LARGEST_VALUE
      replicas: LARGEST_VALUE
<<<<<<< HEAD
      auditService:
        resources:
          limits:
            cpu: LARGEST_VALUE
            memory: LARGEST_VALUE
          requests:
            cpu: LARGEST_VALUE
            ephemeral-storage: LARGEST_VALUE
            memory: LARGEST_VALUE
=======
>>>>>>> 74f596b1
      authService:
        resources:
          limits:
            cpu: LARGEST_VALUE
            memory: LARGEST_VALUE
          requests:
            cpu: LARGEST_VALUE
            ephemeral-storage: LARGEST_VALUE
            memory: LARGEST_VALUE
      clientRegistration:
        resources:
          limits:
            cpu: LARGEST_VALUE
            memory: LARGEST_VALUE
          requests:
            cpu: LARGEST_VALUE
            ephemeral-storage: LARGEST_VALUE
            memory: LARGEST_VALUE
      identityManager:
        resources:
          limits:
            cpu: LARGEST_VALUE
            memory: LARGEST_VALUE
          requests:
            cpu: LARGEST_VALUE
            ephemeral-storage: LARGEST_VALUE
            memory: LARGEST_VALUE
      identityProvider:
        resources:
          limits:
            cpu: LARGEST_VALUE
            memory: LARGEST_VALUE
          requests:
            cpu: LARGEST_VALUE
            ephemeral-storage: LARGEST_VALUE
            memory: LARGEST_VALUE
      initMongodb:
        resources:
          limits:
            cpu: LARGEST_VALUE
            memory: LARGEST_VALUE
          requests:
            cpu: LARGEST_VALUE
            ephemeral-storage: LARGEST_VALUE
            memory: LARGEST_VALUE
- name: ibm-im-operator-v4.1
  spec:
    authentication:
      config:
        fipsEnabled: LARGEST_VALUE
      replicas: LARGEST_VALUE
<<<<<<< HEAD
      auditService:
        resources:
          limits:
            cpu: LARGEST_VALUE
            memory: LARGEST_VALUE
          requests:
            cpu: LARGEST_VALUE
            ephemeral-storage: LARGEST_VALUE
            memory: LARGEST_VALUE
=======
>>>>>>> 74f596b1
      authService:
        resources:
          limits:
            cpu: LARGEST_VALUE
            memory: LARGEST_VALUE
          requests:
            cpu: LARGEST_VALUE
            ephemeral-storage: LARGEST_VALUE
            memory: LARGEST_VALUE
      clientRegistration:
        resources:
          limits:
            cpu: LARGEST_VALUE
            memory: LARGEST_VALUE
          requests:
            cpu: LARGEST_VALUE
            ephemeral-storage: LARGEST_VALUE
            memory: LARGEST_VALUE
      identityManager:
        resources:
          limits:
            cpu: LARGEST_VALUE
            memory: LARGEST_VALUE
          requests:
            cpu: LARGEST_VALUE
            ephemeral-storage: LARGEST_VALUE
            memory: LARGEST_VALUE
      identityProvider:
        resources:
          limits:
            cpu: LARGEST_VALUE
            memory: LARGEST_VALUE
          requests:
            cpu: LARGEST_VALUE
            ephemeral-storage: LARGEST_VALUE
            memory: LARGEST_VALUE
      initMongodb:
        resources:
          limits:
            cpu: LARGEST_VALUE
            memory: LARGEST_VALUE
          requests:
            cpu: LARGEST_VALUE
            ephemeral-storage: LARGEST_VALUE
            memory: LARGEST_VALUE
- name: ibm-im-operator-v4.2
  spec:
    authentication:
      config:
        fipsEnabled: LARGEST_VALUE
      replicas: LARGEST_VALUE
<<<<<<< HEAD
      auditService:
        resources:
          limits:
            cpu: LARGEST_VALUE
            memory: LARGEST_VALUE
          requests:
            cpu: LARGEST_VALUE
            ephemeral-storage: LARGEST_VALUE
            memory: LARGEST_VALUE
=======
>>>>>>> 74f596b1
      authService:
        resources:
          limits:
            cpu: LARGEST_VALUE
            memory: LARGEST_VALUE
          requests:
            cpu: LARGEST_VALUE
            ephemeral-storage: LARGEST_VALUE
            memory: LARGEST_VALUE
      clientRegistration:
        resources:
          limits:
            cpu: LARGEST_VALUE
            memory: LARGEST_VALUE
          requests:
            cpu: LARGEST_VALUE
            ephemeral-storage: LARGEST_VALUE
            memory: LARGEST_VALUE
      identityManager:
        resources:
          limits:
            cpu: LARGEST_VALUE
            memory: LARGEST_VALUE
          requests:
            cpu: LARGEST_VALUE
            ephemeral-storage: LARGEST_VALUE
            memory: LARGEST_VALUE
      identityProvider:
        resources:
          limits:
            cpu: LARGEST_VALUE
            memory: LARGEST_VALUE
          requests:
            cpu: LARGEST_VALUE
            ephemeral-storage: LARGEST_VALUE
            memory: LARGEST_VALUE
      initMongodb:
        resources:
          limits:
            cpu: LARGEST_VALUE
            memory: LARGEST_VALUE
          requests:
            cpu: LARGEST_VALUE
            ephemeral-storage: LARGEST_VALUE
            memory: LARGEST_VALUE
- name: ibm-management-ingress-operator
  spec:
    managementIngress:
      fipsEnabled: LARGEST_VALUE
      replicas: LARGEST_VALUE
      resources:
        requests:
          cpu: LARGEST_VALUE
          ephemeral-storage: LARGEST_VALUE
          memory: LARGEST_VALUE
        limits:
          cpu: LARGEST_VALUE
          memory: LARGEST_VALUE
- name: ibm-ingress-nginx-operator
  spec:
    nginxIngress:
      fips_enabled: LARGEST_VALUE
      ingress:
        replicas: LARGEST_VALUE
        resources:
          requests:
            cpu: LARGEST_VALUE
            ephemeral-storage: LARGEST_VALUE
            memory: LARGEST_VALUE
          limits:
            cpu: LARGEST_VALUE
            memory: LARGEST_VALUE
      defaultBackend:
        replicas: LARGEST_VALUE
        resources:
          requests:
            cpu: LARGEST_VALUE
            ephemeral-storage: LARGEST_VALUE
            memory: LARGEST_VALUE
          limits:
            cpu: LARGEST_VALUE
            memory: LARGEST_VALUE
      kubectl:
        resources:
          requests:
            memory: LARGEST_VALUE
            cpu: LARGEST_VALUE
          limits:
            memory: LARGEST_VALUE
            cpu: LARGEST_VALUE
- name: ibm-licensing-operator
  spec:
    IBMLicensing:
      resources:
        requests:
          cpu: LARGEST_VALUE
          ephemeral-storage: LARGEST_VALUE
          memory: LARGEST_VALUE
        limits:
          cpu: LARGEST_VALUE
          memory: LARGEST_VALUE
    IBMLicenseServiceReporter:
      databaseContainer:
        resources:
          requests:
            cpu: LARGEST_VALUE
            ephemeral-storage: LARGEST_VALUE
            memory: LARGEST_VALUE
          limits:
            cpu: LARGEST_VALUE
            memory: LARGEST_VALUE
      receiverContainer:
        resources:
          requests:
            cpu: LARGEST_VALUE
            ephemeral-storage: LARGEST_VALUE
            memory: LARGEST_VALUE
          limits:
            cpu: LARGEST_VALUE
            memory: LARGEST_VALUE
- name: ibm-commonui-operator
  spec:
    commonWebUI:
      replicas: LARGEST_VALUE
      resources:
        requests:
          memory: LARGEST_VALUE
          cpu: LARGEST_VALUE
        limits:
          memory: LARGEST_VALUE
          cpu: LARGEST_VALUE
      commonWebUIConfig:
        dashboardData:
          resources:
            limits:
              cpu: LARGEST_VALUE
              memory: LARGEST_VALUE
            requests:
              cpu: LARGEST_VALUE
              memory: LARGEST_VALUE
- name: ibm-idp-config-ui-operator
  spec:
    commonWebUI:
      replicas: LARGEST_VALUE
      resources:
        requests:
          memory: LARGEST_VALUE
          cpu: LARGEST_VALUE
        limits:
          memory: LARGEST_VALUE
          cpu: LARGEST_VALUE
      commonWebUIConfig:
        dashboardData:
          resources:
            limits:
              cpu: LARGEST_VALUE
              memory: LARGEST_VALUE
            requests:
              cpu: LARGEST_VALUE
              memory: LARGEST_VALUE
- name: ibm-idp-config-ui-operator-v4.0
  spec:
    commonWebUI:
      replicas: LARGEST_VALUE
      resources:
        requests:
          memory: LARGEST_VALUE
          cpu: LARGEST_VALUE
        limits:
          memory: LARGEST_VALUE
          cpu: LARGEST_VALUE
      commonWebUIConfig:
        dashboardData:
          resources:
            limits:
              cpu: LARGEST_VALUE
              memory: LARGEST_VALUE
            requests:
              cpu: LARGEST_VALUE
              memory: LARGEST_VALUE
- name: ibm-idp-config-ui-operator-v4.1
  spec:
    commonWebUI:
      replicas: LARGEST_VALUE
      resources:
        requests:
          memory: LARGEST_VALUE
          cpu: LARGEST_VALUE
        limits:
          memory: LARGEST_VALUE
          cpu: LARGEST_VALUE
      commonWebUIConfig:
        dashboardData:
          resources:
            limits:
              cpu: LARGEST_VALUE
              memory: LARGEST_VALUE
            requests:
              cpu: LARGEST_VALUE
              memory: LARGEST_VALUE
- name: ibm-idp-config-ui-operator-v4.2
  spec:
    commonWebUI:
      replicas: LARGEST_VALUE
      resources:
        requests:
          memory: LARGEST_VALUE
          cpu: LARGEST_VALUE
        limits:
          memory: LARGEST_VALUE
          cpu: LARGEST_VALUE
      commonWebUIConfig:
        dashboardData:
          resources:
            limits:
              cpu: LARGEST_VALUE
              memory: LARGEST_VALUE
            requests:
              cpu: LARGEST_VALUE
              memory: LARGEST_VALUE
- name: ibm-platform-api-operator
  spec:
    platformApi:
      auditService:
        resources:
          limits:
            cpu: LARGEST_VALUE
            memory: LARGEST_VALUE
          requests:
            cpu: LARGEST_VALUE
            ephemeral-storage: LARGEST_VALUE
            memory: LARGEST_VALUE
      platformApi:
        resources:
          limits:
            cpu: LARGEST_VALUE
            memory: LARGEST_VALUE
          requests:
            cpu: LARGEST_VALUE
            ephemeral-storage: LARGEST_VALUE
            memory: LARGEST_VALUE
      replicas: LARGEST_VALUE
- name: ibm-healthcheck-operator
  spec:
    healthService:
      memcached:
        replicas: LARGEST_VALUE
        resources:
          requests:
            memory: LARGEST_VALUE
            cpu: LARGEST_VALUE
          limits:
            memory: LARGEST_VALUE
            cpu: LARGEST_VALUE
      healthService:
        replicas: LARGEST_VALUE
        resources:
          requests:
            memory: LARGEST_VALUE
            cpu: LARGEST_VALUE
          limits:
            memory: LARGEST_VALUE
            cpu: LARGEST_VALUE
- name: ibm-auditlogging-operator
  spec:
    auditLogging:
      fluentd:
        resources:
          requests:
            cpu: LARGEST_VALUE
            ephemeral-storage: LARGEST_VALUE
            memory: LARGEST_VALUE
          limits:
            cpu: LARGEST_VALUE
            memory: LARGEST_VALUE
- name: ibm-monitoring-grafana-operator
  spec:
    grafana:
      grafanaConfig:
        resources:
          requests:
            cpu: LARGEST_VALUE
            ephemeral-storage: LARGEST_VALUE
            memory: LARGEST_VALUE
          limits:
            cpu: LARGEST_VALUE
            memory: LARGEST_VALUE
      dashboardConfig:
        resources:
          requests:
            cpu: LARGEST_VALUE
            ephemeral-storage: LARGEST_VALUE
            memory: LARGEST_VALUE
          limits:
            cpu: LARGEST_VALUE
            memory: LARGEST_VALUE
      routerConfig:
        resources:
          requests:
            cpu: LARGEST_VALUE
            ephemeral-storage: LARGEST_VALUE
            memory: LARGEST_VALUE
          limits:
            cpu: LARGEST_VALUE
            memory: LARGEST_VALUE
- name: ibm-apicatalog
  spec:
    apicatalogmanager:
      profile: LARGEST_VALUE
`<|MERGE_RESOLUTION|>--- conflicted
+++ resolved
@@ -298,18 +298,6 @@
       config:
         fipsEnabled: LARGEST_VALUE
       replicas: LARGEST_VALUE
-<<<<<<< HEAD
-      auditService:
-        resources:
-          limits:
-            cpu: LARGEST_VALUE
-            memory: LARGEST_VALUE
-          requests:
-            cpu: LARGEST_VALUE
-            ephemeral-storage: LARGEST_VALUE
-            memory: LARGEST_VALUE
-=======
->>>>>>> 74f596b1
       authService:
         resources:
           limits:
@@ -361,18 +349,6 @@
       config:
         fipsEnabled: LARGEST_VALUE
       replicas: LARGEST_VALUE
-<<<<<<< HEAD
-      auditService:
-        resources:
-          limits:
-            cpu: LARGEST_VALUE
-            memory: LARGEST_VALUE
-          requests:
-            cpu: LARGEST_VALUE
-            ephemeral-storage: LARGEST_VALUE
-            memory: LARGEST_VALUE
-=======
->>>>>>> 74f596b1
       authService:
         resources:
           limits:
@@ -424,18 +400,6 @@
       config:
         fipsEnabled: LARGEST_VALUE
       replicas: LARGEST_VALUE
-<<<<<<< HEAD
-      auditService:
-        resources:
-          limits:
-            cpu: LARGEST_VALUE
-            memory: LARGEST_VALUE
-          requests:
-            cpu: LARGEST_VALUE
-            ephemeral-storage: LARGEST_VALUE
-            memory: LARGEST_VALUE
-=======
->>>>>>> 74f596b1
       authService:
         resources:
           limits:
@@ -487,18 +451,6 @@
       config:
         fipsEnabled: LARGEST_VALUE
       replicas: LARGEST_VALUE
-<<<<<<< HEAD
-      auditService:
-        resources:
-          limits:
-            cpu: LARGEST_VALUE
-            memory: LARGEST_VALUE
-          requests:
-            cpu: LARGEST_VALUE
-            ephemeral-storage: LARGEST_VALUE
-            memory: LARGEST_VALUE
-=======
->>>>>>> 74f596b1
       authService:
         resources:
           limits:
