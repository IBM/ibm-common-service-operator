//
// Copyright 2022 IBM Corporation
//
// Licensed under the Apache License, Version 2.0 (the "License");
// you may not use this file except in compliance with the License.
// You may obtain a copy of the License at
//
// http://www.apache.org/licenses/LICENSE-2.0
//
// Unless required by applicable law or agreed to in writing, software
// distributed under the License is distributed on an "AS IS" BASIS,
// WITHOUT WARRANTIES OR CONDITIONS OF ANY KIND, either express or implied.
// See the License for the specific language governing permissions and
// limitations under the License.
//

package bootstrap

import (
	"bytes"
	"context"
	"fmt"
	"strconv"
	"strings"
	"sync"
	"text/template"
	"time"

	olmv1 "github.com/operator-framework/api/pkg/operators/v1"
	olmv1alpha1 "github.com/operator-framework/api/pkg/operators/v1alpha1"
	corev1 "k8s.io/api/core/v1"
	"k8s.io/apimachinery/pkg/api/equality"
	"k8s.io/apimachinery/pkg/api/errors"
	metav1 "k8s.io/apimachinery/pkg/apis/meta/v1"
	"k8s.io/apimachinery/pkg/apis/meta/v1/unstructured"
	"k8s.io/apimachinery/pkg/labels"
	"k8s.io/apimachinery/pkg/runtime/schema"
	"k8s.io/apimachinery/pkg/types"
	utilerrors "k8s.io/apimachinery/pkg/util/errors"
	utilwait "k8s.io/apimachinery/pkg/util/wait"
	discovery "k8s.io/client-go/discovery"
	"k8s.io/client-go/dynamic"
	"k8s.io/client-go/rest"
	"k8s.io/client-go/tools/record"
	"k8s.io/klog"
	"sigs.k8s.io/controller-runtime/pkg/client"
	"sigs.k8s.io/controller-runtime/pkg/client/config"
	"sigs.k8s.io/controller-runtime/pkg/manager"

	apiv3 "github.com/IBM/ibm-common-service-operator/api/v3"
	util "github.com/IBM/ibm-common-service-operator/controllers/common"
	"github.com/IBM/ibm-common-service-operator/controllers/constant"
	"github.com/IBM/ibm-common-service-operator/controllers/deploy"
	odlm "github.com/IBM/operand-deployment-lifecycle-manager/api/v1alpha1"
)

var (
	placeholder               = "placeholder"
	CsSubResource             = "csOperatorSubscription"
	OdlmNamespacedSubResource = "odlmNamespacedSubscription"
	OdlmClusterSubResource    = "odlmClusterSubscription"
	RegistryCrResources       = "csV3OperandRegistry"
	RegistrySaasCrResources   = "csV3SaasOperandRegistry"
	ConfigCrResources         = "csV3OperandConfig"
	ConfigSaasCrResources     = "csV3SaasOperandConfig"
	CSOperatorVersions        = map[string]string{
		"operand-deployment-lifecycle-manager-app": "1.5.0",
		"ibm-cert-manager-operator":                "3.9.0",
	}
)

var ctx = context.Background()

type Bootstrap struct {
	client.Client
	client.Reader
	Config *rest.Config
	record.EventRecorder
	*deploy.Manager
	SaasEnable           bool
	MultiInstancesEnable bool
	CSOperators          []CSOperator
	CSData               CSData
}
type CSData struct {
	Channel            string
	Version            string
	MasterNs           string
	ControlNs          string
	CatalogSourceName  string
	CatalogSourceNs    string
	IsolatedModeEnable string
	ApprovalMode       string
	OnPremMultiEnable  string
	CrossplaneProvider string
	ZenOperatorImage   string
	ICPPKOperator      string
	ICPPICOperator     string
	ICPOperator        string
	IsOCP              bool
}

type CSOperator struct {
	Name       string
	CRD        string
	RBAC       string
	CR         string
	Deployment string
	Kind       string
	APIVersion string
}

// NewBootstrap is the way to create a NewBootstrap struct
func NewBootstrap(mgr manager.Manager) (bs *Bootstrap, err error) {
	csWebhookDeployment := constant.CsWebhookOperator
	csSecretShareDeployment := constant.CsSecretshareOperator
	if _, err := util.GetCmOfMapCs(mgr.GetAPIReader()); err == nil {
		csWebhookDeployment = constant.CsWebhookOperatorEnableOpreqWebhook
	}
	var csOperators = []CSOperator{
		{"Webhook Operator", constant.WebhookCRD, constant.WebhookRBAC, constant.WebhookCR, csWebhookDeployment, constant.WebhookKind, constant.WebhookAPIVersion},
		{"Secretshare Operator", constant.SecretshareCRD, constant.SecretshareRBAC, constant.SecretshareCR, csSecretShareDeployment, constant.SecretshareKind, constant.SecretshareAPIVersion},
	}
	masterNs := util.GetMasterNs(mgr.GetAPIReader())
	operatorNs, err := util.GetOperatorNamespace()
	if err != nil {
		return
	}
	isOCP, err := isOCP(mgr, masterNs)
	if err != nil {
		return
	}

	if !isOCP {
		csOperators = []CSOperator{
			{"Secretshare Operator", constant.SecretshareCRD, constant.SecretshareRBAC, constant.SecretshareCR, csSecretShareDeployment, constant.SecretshareKind, constant.SecretshareAPIVersion},
		}
	}
	catalogSourceName, catalogSourceNs := util.GetCatalogSource(constant.IBMCSPackage, operatorNs, mgr.GetAPIReader())
	if catalogSourceName == "" || catalogSourceNs == "" {
		err = fmt.Errorf("failed to get catalogsource")
		return
	}
	approvalMode, err := util.GetApprovalModeinNs(mgr.GetAPIReader(), operatorNs)
	if err != nil {
		return
	}
	csData := CSData{
		MasterNs:          masterNs,
		ControlNs:         util.GetControlNs(mgr.GetAPIReader()),
		CatalogSourceName: catalogSourceName,
		CatalogSourceNs:   catalogSourceNs,
		ApprovalMode:      approvalMode,
		ZenOperatorImage:  util.GetImage("IBM_ZEN_OPERATOR_IMAGE"),
		ICPPKOperator:     constant.ICPPKOperator,
		ICPPICOperator:    constant.ICPPICOperator,
		ICPOperator:       constant.ICPOperator,
		IsOCP:             isOCP,
	}

	bs = &Bootstrap{
		Client:               mgr.GetClient(),
		Reader:               mgr.GetAPIReader(),
		Config:               mgr.GetConfig(),
		EventRecorder:        mgr.GetEventRecorderFor("ibm-common-service-operator"),
		Manager:              deploy.NewDeployManager(mgr),
		SaasEnable:           util.CheckSaas(mgr.GetAPIReader()),
		MultiInstancesEnable: util.CheckMultiInstances(mgr.GetAPIReader()),
		CSOperators:          csOperators,
		CSData:               csData,
	}

	if !bs.MultiInstancesEnable {
		bs.CSData.ControlNs = bs.CSData.MasterNs
	}

	// Get all the resources from the deployment annotations
	annotations, err := bs.GetAnnotations()
	if err != nil {
		klog.Errorf("failed to get Annotations from csv: %v", err)
	}

	if r, ok := annotations["operatorChannel"]; ok {
		bs.CSData.Channel = r
	}

	if r, ok := annotations["operatorVersion"]; ok {
		bs.CSData.Version = r
	}
	klog.Infof("Single Deployment Status: %v, MultiInstance Deployment status: %v, SaaS Depolyment Status: %v", !bs.MultiInstancesEnable, bs.MultiInstancesEnable, bs.SaasEnable)
	return
}

// CrossplaneOperatorProviderOperator installs Crossplane & Provider when bedrockshim is true
func (b *Bootstrap) CrossplaneOperatorProviderOperator(instance *apiv3.CommonService) error {

	// Install Crossplane Operator & Provider Operator
	bedrockshim := false
	removeCrossplaneProvider := false
	if instance.Spec.Features != nil {
		if instance.Spec.Features.Bedrockshim != nil {
			bedrockshim = instance.Spec.Features.Bedrockshim.Enabled
			removeCrossplaneProvider = instance.Spec.Features.Bedrockshim.CrossplaneProviderRemoval
		}
	}

	var isLater bool
	var err error

	if b.MultiInstancesEnable {
		resourceName := constant.CrossSubscription
		isLater, err = b.CompareChannel(resourceName)
		if err != nil {
			return err
		}
	} else {
		isLater = false
	}

	//isLater value of false means we install, true means we do not install
	if !isLater {
		if bedrockshim {
			if removeCrossplaneProvider {
				//delete Crossplane Provider Subscription
				klog.Info("try to delete CrossplaneProvider")
				if DeleteErr := b.DeleteCrossplaneProviderSubscription(b.CSData.ControlNs); DeleteErr != nil {
					return DeleteErr
				}
			} else {
				if updateErr := b.CreateorUpdateCFCrossplaneConfigMap("'false'"); updateErr != nil {
					return updateErr
				}
			}

			b.CSData.CrossplaneProvider = "odlm"
			if b.SaasEnable {
				b.CSData.CrossplaneProvider = "ibmcloud"
			}

			// install crossplane operator
			if err := b.installCrossplaneOperator(); err != nil {
				return err
			}
			// we install provider only if we don't need to delete it
			if !removeCrossplaneProvider {
				switch b.CSData.CrossplaneProvider {
				case "odlm":
					if err := b.installKubernetesProvider(); err != nil {
						return err
					}
				case "ibmcloud":
					if err := b.installIBMCloudProvider(); err != nil {
						return err
					}
				}
			}
<<<<<<< HEAD
			installPlanApproval := instance.Spec.InstallPlanApproval
			if installPlanApproval != "" || b.CSData.ApprovalMode == string(olmv1alpha1.ApprovalManual) {
				if err := b.updateICPApprovalMode(); err != nil {
					klog.Errorf("Failed to update approval mode for %s in namespace %s: %v", instance.Name, instance.Namespace, err)
				}
			}

=======
>>>>>>> 28720d9d
		} else {
			// delete crossplane and provider operator if exist
			if err := b.DeleteCrossplaneAndProviderSubscription(b.CSData.ControlNs); err != nil {
				return err
			}
			value := "'" + strconv.FormatBool(removeCrossplaneProvider) + "'"
			if updateErr := b.CreateorUpdateCFCrossplaneConfigMap(value); updateErr != nil {
				return updateErr
			}
		}
	} else {
		klog.Infof("Crossplane operator already exists at a later version in control namespace. Skipping.")
	}

	return nil
}

func isOCP(mgr manager.Manager, ns string) (bool, error) {
	config := &corev1.ConfigMap{}
	if err := mgr.GetClient().Get(context.TODO(), types.NamespacedName{Name: "ibm-cpp-config", Namespace: ns}, config); err != nil && !errors.IsNotFound(err) {
		return false, err
	} else if errors.IsNotFound(err) {
		return true, nil
	} else {
		if config.Data["kubernetes_cluster_type"] == "" || config.Data["kubernetes_cluster_type"] == "ocp" {
			return true, nil
		}
		return false, nil
	}
}

// DeleteCrossplaneAndProviderSubscription deletes Crossplane & Provider subscription when bedrockshim set to false or CS CR is removed
func (b *Bootstrap) DeleteCrossplaneAndProviderSubscription(namespace string) error {
	// Fetch all the CommonService instances
	klog.V(2).Info("Fetch all the CommonService instances")
	csList := util.NewUnstructuredList("operator.ibm.com", "CommonService", "v3")
	if err := b.Client.List(ctx, csList); err != nil {
		return err
	}
	uninstallCrossplane := true
	for _, cs := range csList.Items {
		if cs.GetDeletionTimestamp() != nil {
			continue
		}
		if cs.Object["spec"].(map[string]interface{})["features"] != nil &&
			cs.Object["spec"].(map[string]interface{})["features"].(map[string]interface{})["bedrockshim"] != nil &&
			cs.Object["spec"].(map[string]interface{})["features"].(map[string]interface{})["bedrockshim"].(map[string]interface{})["enabled"] != nil {
			if cs.Object["spec"].(map[string]interface{})["features"].(map[string]interface{})["bedrockshim"].(map[string]interface{})["enabled"].(bool) {
				uninstallCrossplane = false
			}
		}
	}

	if uninstallCrossplane {
		crossplaneInstalled := false
		_, crossplaneErr := b.GetSubscription(ctx, constant.ICPOperator, namespace)
		if errors.IsNotFound(crossplaneErr) {
			klog.Infof("Skipped the uninstallation, %s not installed", constant.ICPOperator)
		} else if crossplaneErr != nil {
			klog.Errorf("Failed to get subscription %s/%s", namespace, constant.ICPOperator)
		} else {
			crossplaneInstalled = true
			// delete crossplane cr
			klog.Infof("Trying to delete %s CR in %s", constant.ICPOperator, namespace)
			resourceCrossConfiguration := constant.CrossConfiguration
			if err := b.DeleteFromYaml(resourceCrossConfiguration, b.CSData); err != nil {
				return err
			}
			resourceCrossLock := constant.CrossLock
			if err := b.DeleteFromYaml(resourceCrossLock, b.CSData); err != nil {
				return err
			}
		}

		_, providerErr := b.GetSubscription(ctx, constant.ICPPKOperator, namespace)
		if errors.IsNotFound(providerErr) {
			klog.Infof("%s not installed, skipping", constant.ICPPKOperator)
		} else if providerErr != nil {
			klog.Errorf("Failed to get subscription %s/%s", namespace, constant.ICPPKOperator)
		} else {
			klog.Infof("Trying to delete Kubernetes Provider in %s", namespace)
			// delete ProviderConfig cr
			resourceCrossKubernetesProviderConfig := constant.CrossKubernetesProviderConfig
			if err := b.DeleteFromYaml(resourceCrossKubernetesProviderConfig, b.CSData); err != nil {
				return err
			}

			// delete Kubernetes Provider subscription
			klog.Infof("Trying to delete %s in %s", constant.ICPPKOperator, namespace)
			if err := b.deleteSubscription(constant.ICPPKOperator, namespace); err != nil {
				klog.Errorf("Failed to delete %s in %s: %v", constant.ICPPKOperator, namespace, err)
				return err
			}
		}

		_, providerErr = b.GetSubscription(ctx, constant.ICPPICOperator, namespace)
		if errors.IsNotFound(providerErr) {
			klog.Infof("Skipped the uninstallation, %s not installed", constant.ICPPICOperator)
		} else if providerErr != nil {
			klog.Errorf("Failed to get subscription %s/%s", namespace, constant.ICPPICOperator)
		} else {
			klog.Infof("Trying to delete IBM Cloud Provider in %s", namespace)
			// delete ProviderConfig cr
			resourceCrossIBMCloudProviderConfig := constant.CrossIBMCloudProviderConfig
			if err := b.DeleteFromYaml(resourceCrossIBMCloudProviderConfig, b.CSData); err != nil {
				return err
			}

			// delete IBM Cloud Provider subscription
			klog.Infof("Trying to delete %s in %s", constant.ICPPICOperator, namespace)
			if err := b.deleteSubscription(constant.ICPPICOperator, namespace); err != nil {
				klog.Errorf("Failed to delete %s in %s: %v", constant.ICPPICOperator, namespace, err)
				return err
			}
		}

		if crossplaneInstalled {
			// wait compositeresourcedefinitions to be deleted
			if deleteErr := b.WaitForCRDeletion("apiextensions.ibm.crossplane.io", "v1", "compositeresourcedefinitions"); deleteErr != nil {
				return deleteErr
			}
			// wait compositions to be deleted
			if deleteErr := b.WaitForCRDeletion("apiextensions.ibm.crossplane.io", "v1", "compositions"); deleteErr != nil {
				return deleteErr
			}

			// delete crossplane operator subscription
			klog.Infof("Trying to delete %s in %s", constant.ICPOperator, namespace)
			if err := b.deleteSubscription(constant.ICPOperator, namespace); err != nil {
				klog.Errorf("Failed to delete %s in %s: %v", constant.ICPOperator, namespace, err)
				return err
			}
		}
	}
	return nil
}

// decoupling Crossplane from Kafka resources and keep Kafka resources left untouched
func (b *Bootstrap) DeleteCrossplaneProviderSubscription(namespace string) error {
	// Fetch all the CommonService instances
	klog.V(2).Info("Fetch all the CommonService instances")
	csList := util.NewUnstructuredList("operator.ibm.com", "CommonService", "v3")
	if err := b.Client.List(ctx, csList); err != nil {
		return err
	}
	uninstallProvider := false
	// make sure all the cs instance need to uninstall provider
	for _, cs := range csList.Items {
		if cs.GetDeletionTimestamp() != nil {
			continue
		}
		// if this cs cr has bedrockshim
		if cs.Object["spec"].(map[string]interface{})["features"] != nil &&
			cs.Object["spec"].(map[string]interface{})["features"].(map[string]interface{})["bedrockshim"] != nil &&
			cs.Object["spec"].(map[string]interface{})["features"].(map[string]interface{})["bedrockshim"].(map[string]interface{})["enabled"] != nil {
			// if this cs cr enabled bedrockshim
			if cs.Object["spec"].(map[string]interface{})["features"].(map[string]interface{})["bedrockshim"].(map[string]interface{})["enabled"].(bool) {
				// if this cs cr has providerRemoval
				if cs.Object["spec"].(map[string]interface{})["features"].(map[string]interface{})["bedrockshim"].(map[string]interface{})["crossplaneProviderRemoval"] != nil {
					// if this cs cr request to remove provider
					if cs.Object["spec"].(map[string]interface{})["features"].(map[string]interface{})["bedrockshim"].(map[string]interface{})["crossplaneProviderRemoval"].(bool) {
						uninstallProvider = true
					} else {
						uninstallProvider = false
						break
					}
				} else {
					uninstallProvider = false
					break
				}
			}
		}
	}
	if uninstallProvider {
		// uninstall ibm-crossplane-provider-kubernetes-operator
		_, providerErr := b.GetSubscription(ctx, constant.ICPPKOperator, namespace)
		if errors.IsNotFound(providerErr) {
			klog.Infof("%s not installed, skipping", constant.ICPPKOperator)
		} else if providerErr != nil {
			klog.Errorf("Failed to get subscription %s/%s", namespace, constant.ICPPKOperator)
		} else {
			// delete Kubernetes Provider subscription
			klog.Infof("Trying to delete %s in %s", constant.ICPPKOperator, namespace)
			if err := b.deleteSubscription(constant.ICPPKOperator, namespace); err != nil {
				klog.Errorf("Failed to delete %s in %s: %v", constant.ICPPKOperator, namespace, err)
				return err
			}
		}

		// ibm-crossplane-provider-ibm-cloud-operator
		_, providerErr = b.GetSubscription(ctx, constant.ICPPICOperator, namespace)
		if errors.IsNotFound(providerErr) {
			klog.Infof("Skipped the uninstallation, %s not installed", constant.ICPPICOperator)
		} else if providerErr != nil {
			klog.Errorf("Failed to get subscription %s/%s", namespace, constant.ICPPICOperator)
		} else {
			// delete IBM Cloud Provider subscription
			klog.Infof("Trying to delete %s in %s", constant.ICPPICOperator, namespace)
			if err := b.deleteSubscription(constant.ICPPICOperator, namespace); err != nil {
				klog.Errorf("Failed to delete %s in %s: %v", constant.ICPPICOperator, namespace, err)
				return err
			}
		}
		if updateErr := b.CreateorUpdateCFCrossplaneConfigMap("'true'"); updateErr != nil {
			return updateErr
		}
	}
	return nil
}

// create or update configmap cf-crossplane
func (b *Bootstrap) CreateorUpdateCFCrossplaneConfigMap(value string) error {
	resourceName := constant.CFCrossplaneConfigMap
	resource := strings.ReplaceAll(resourceName, "REMOVAL", value)
	if err := b.CreateOrUpdateFromYaml([]byte(util.Namespacelize(resource, placeholder, b.CSData.MasterNs))); err != nil {
		return err
	}
	return nil
}

// wait for CR to be deleted from the cluster
func (b *Bootstrap) WaitForCRDeletion(APIGroup string, APIVersion string, kind string) error {
	cfg, err := config.GetConfig()
	if err != nil {
		klog.Errorf("Failed to get config: %v", err)
		return err
	}
	dynamic := dynamic.NewForConfigOrDie(cfg)

	resourceList, err := util.GetResourcesDynamically(ctx, dynamic, APIGroup, APIVersion, kind)
	if err != nil {
		klog.Errorf("error getting resource: %v\n", err)
		return err
	}

	for _, item := range resourceList {
		// waiting for the object be deleted
		if err := utilwait.PollImmediate(time.Second*10, time.Minute*5, func() (done bool, err error) {
			_, errNotFound := b.GetObject(&item)
			if errors.IsNotFound(errNotFound) {
				return true, nil
			}
			klog.Infof("waiting for %s with name: %s to delete\n", item.GetKind(), item.GetName())
			return false, nil
		}); err != nil {
			return err
		}
	}
	return nil
}

// InitResources initialize resources at the bootstrap of operator
func (b *Bootstrap) InitResources(instance *apiv3.CommonService) error {
	installPlanApproval := instance.Spec.InstallPlanApproval
	manualManagement := instance.Spec.ManualManagement

	if installPlanApproval != "" {
		if installPlanApproval != olmv1alpha1.ApprovalAutomatic && installPlanApproval != olmv1alpha1.ApprovalManual {
			return fmt.Errorf("invalid value for installPlanApproval %v", installPlanApproval)
		}
		b.CSData.ApprovalMode = string(installPlanApproval)
	}

	// Check Saas or Multi instances Deployment
	if b.MultiInstancesEnable {
		klog.Infof("Creating IBM Common Services control namespace: %s", b.CSData.ControlNs)
		if err := b.CreateNamespace(b.CSData.ControlNs); err != nil {
			klog.Errorf("Failed to create control namespace: %v", err)
			return err
		}
		klog.Info("Creating OperatorGroup for IBM Common Services in control namespace")
		if err := b.CreateOperatorGroup(b.CSData.ControlNs); err != nil {
			klog.Errorf("Failed to create OperatorGroup for IBM Common Services in control namespace: %v", err)
			return err
		}
	}

	operatorNs, err := util.GetOperatorNamespace()
	if err != nil {
		klog.Errorf("Getting operator namespace failed: %v", err)
		return err
	}

	// Grant cluster-admin to namespace scope operator
	if operatorNs == constant.ClusterOperatorNamespace {
		klog.Info("Creating cluster-admin permission RBAC")
		if err := b.renderTemplate(constant.ClusterAdminRBAC, b.CSData); err != nil {
			return err
		}
	}

	// Check storageClass
	if err := util.CheckStorageClass(b.Reader); err != nil {
		return err
	}

	// Install Namespace Scope Operator
	if err := b.installNssOperator(manualManagement); err != nil {
		return err
	}

	// Install CS Operators
	for _, operator := range b.CSOperators {
		if b.SaasEnable && operator.Name == "Secretshare Operator" {
			continue
		}
		klog.Infof("Installing %s", operator.Name)
		// Create Operator CRD
		if err := b.CreateOrUpdateFromYaml([]byte(operator.CRD)); err != nil {
			return err
		}
		// Create Operator RBAC
		if err := b.CreateOrUpdateFromYaml([]byte(util.Namespacelize(operator.RBAC, placeholder, b.CSData.ControlNs))); err != nil {
			return err
		}
		// Create Operator Deployment
		if err := b.CreateOrUpdateFromYaml([]byte(util.ReplaceImages(util.Namespacelize(operator.Deployment, placeholder, b.CSData.ControlNs)))); err != nil {
			return err
		}
		// Wait for CRD ready
		if err := b.waitResourceReady(operator.APIVersion, operator.Kind); err != nil {
			return err
		}
		// Create Operator CR
		if err := b.CreateOrUpdateFromYaml([]byte(util.Namespacelize(operator.CR, placeholder, b.CSData.ControlNs))); err != nil {
			return err
		}
	}

	// Create extra RBAC for ibmcloud-cluster-ca-cert and ibmcloud-cluster-info in kube-public
	klog.Info("Creating RBAC for ibmcloud-cluster-info & ibmcloud-cluster-ca-cert in kube-public")
	if err := b.CreateOrUpdateFromYaml([]byte(constant.ExtraRBAC)); err != nil {
		return err
	}

	// Install ODLM Operator
	if err := b.installODLM(operatorNs); err != nil {
		return err
	}

	// Clean up deprecated resource
	if err := b.cleanup(operatorNs); err != nil {
		return err
	}

	// create and wait ODLM OperandRegistry and OperandConfig CR resources
	if err := b.waitResourceReady("operator.ibm.com/v1alpha1", "OperandRegistry"); err != nil {
		return err
	}
	if err := b.waitResourceReady("operator.ibm.com/v1alpha1", "OperandConfig"); err != nil {
		return err
	}

	if err := b.waitOperatorReady("operand-deployment-lifecycle-manager-app", b.CSData.MasterNs); err != nil {
		return err
	}

	klog.Info("Installing/Updating OperandRegistry")
	if installPlanApproval != "" || b.CSData.ApprovalMode == string(olmv1alpha1.ApprovalManual) {
		if err := b.updateApprovalMode(); err != nil {
			return err
		}
	}
	if b.SaasEnable {
		// OperandRegistry for SaaS deployment
		obj, err := b.GetObjs(constant.CSV3SaasOperandRegistry, b.CSData)
		if err != nil {
			return err
		}
		objInCluster, err := b.GetObject(obj[0])
		if errors.IsNotFound(err) {
			klog.Infof("Creating resource with name: %s, namespace: %s, kind: %s, apiversion: %s\n", obj[0].GetName(), obj[0].GetNamespace(), obj[0].GetKind(), obj[0].GetAPIVersion())
			if err := b.CreateObject(obj[0]); err != nil {
				return err
			}
		} else if err != nil {
			return err
		} else {
			klog.Infof("Updating resource with name: %s, namespace: %s, kind: %s, apiversion: %s\n", obj[0].GetName(), obj[0].GetNamespace(), obj[0].GetKind(), obj[0].GetAPIVersion())
			resourceVersion := objInCluster.GetResourceVersion()
			obj[0].SetResourceVersion(resourceVersion)
			v1IsLarger, convertErr := util.CompareVersion(obj[0].GetAnnotations()["version"], objInCluster.GetAnnotations()["version"])
			if convertErr != nil {
				return convertErr
			}
			if v1IsLarger {
				if err := b.UpdateObject(obj[0]); err != nil {
					return err
				}
			}
		}
	} else {
		// OperandRegistry for on-prem deployment
		obj, err := b.GetObjs(constant.CSV3OperandRegistry, b.CSData)
		if err != nil {
			klog.Error(err)
			return err
		}
		objInCluster, err := b.GetObject(obj[0])
		if errors.IsNotFound(err) {
			klog.Infof("Creating resource with name: %s, namespace: %s, kind: %s, apiversion: %s\n", obj[0].GetName(), obj[0].GetNamespace(), obj[0].GetKind(), obj[0].GetAPIVersion())
			if err := b.CreateObject(obj[0]); err != nil {
				klog.Error(err)
				return err

			}
		} else if err != nil {
			klog.Error(err)

			return err
		} else {
			klog.Infof("Updating resource with name: %s, namespace: %s, kind: %s, apiversion: %s\n", obj[0].GetName(), obj[0].GetNamespace(), obj[0].GetKind(), obj[0].GetAPIVersion())
			resourceVersion := objInCluster.GetResourceVersion()
			obj[0].SetResourceVersion(resourceVersion)
			v1IsLarger, convertErr := util.CompareVersion(obj[0].GetAnnotations()["version"], objInCluster.GetAnnotations()["version"])
			if convertErr != nil {
				return convertErr
			}
			if v1IsLarger {
				if err := b.UpdateObject(obj[0]); err != nil {
					klog.Error(err)

					return err
				}
			}
		}
	}

	if err := b.waitALLOperatorReady(b.CSData.MasterNs); err != nil {
		return err
	}

	klog.Info("Installing/Updating OperandConfig")
	if b.SaasEnable {
		// OperandConfig for SaaS deployment
		if err := b.renderTemplate(constant.CSV3SaasOperandConfig, b.CSData); err != nil {
			return err
		}
	} else {
		// OperandConfig for on-prem deployment
		b.CSData.OnPremMultiEnable = strconv.FormatBool(b.MultiInstancesEnable)
		if err := b.renderTemplate(constant.CSV3OperandConfig, b.CSData); err != nil {
			return err
		}
	}

	return nil
}

func (b *Bootstrap) CreateNamespace(name string) error {
	nsObj := &corev1.Namespace{
		TypeMeta: metav1.TypeMeta{
			Kind:       "Namespace",
			APIVersion: "v1",
		},
		ObjectMeta: metav1.ObjectMeta{
			Name: name,
		},
	}

	if err := b.Client.Create(ctx, nsObj); err != nil && !errors.IsAlreadyExists(err) {
		return err
	}

	return nil
}

func (b *Bootstrap) CreateCsSubscription() error {
	// Get all the resources from the deployment annotations
	if err := b.renderTemplate(constant.CSSubscription, b.CSData); err != nil {
		return err
	}
	return nil
}

func (b *Bootstrap) CheckCsSubscription() error {
	subs, err := b.ListSubscriptions(ctx, b.CSData.MasterNs, client.ListOptions{Namespace: b.CSData.MasterNs, LabelSelector: labels.SelectorFromSet(map[string]string{
		"operators.coreos.com/ibm-common-service-operator." + b.CSData.MasterNs: "",
	})})

	if err != nil {
		return err
	}
	// check all the CS subscrtipions and delete the operator not deployed by ibm-common-service-operator
	for _, sub := range subs.Items {
		if sub.GetName() != "ibm-common-service-operator" {
			if err := b.deleteSubscription(sub.GetName(), sub.GetNamespace()); err != nil {
				return err
			}
		}
	}

	return nil
}

func (b *Bootstrap) CreateCsCR() error {
	cs := util.NewUnstructured("operator.ibm.com", "CommonService", "v3")
	cs.SetName("common-service")
	cs.SetNamespace(b.CSData.MasterNs)
	_, err := b.GetObject(cs)
	if errors.IsNotFound(err) { // Only if it's a fresh install or upgrade from 3.4
		odlm := util.NewUnstructured("operators.coreos.com", "Subscription", "v1alpha1")
		odlm.SetName("operand-deployment-lifecycle-manager-app")
		odlm.SetNamespace(constant.ClusterOperatorNamespace)
		_, err := b.GetObject(odlm)
		if errors.IsNotFound(err) {
			// Fresh Intall: No ODLM and NO CR
			return b.CreateOrUpdateFromYaml([]byte(util.Namespacelize(constant.CsCR, placeholder, b.CSData.MasterNs)))
		} else if err != nil {
			return err
		}
		// Upgrade from 3.4.x: Have ODLM in openshift-operators and NO CR
		return b.CreateOrUpdateFromYaml([]byte(util.Namespacelize(constant.CsNoSizeCR, placeholder, b.CSData.MasterNs)))
	} else if err != nil {
		return err
	}

	// Restart && Upgrade from 3.5+: Found existing CR
	return nil
}

func (b *Bootstrap) CreateOperatorGroup(namespace string) error {
	existOG := &olmv1.OperatorGroupList{}
	if err := b.Reader.List(context.TODO(), existOG, &client.ListOptions{Namespace: namespace}); err != nil {
		return err
	}
	if len(existOG.Items) == 0 {
		if err := b.CreateOrUpdateFromYaml([]byte(util.Namespacelize(constant.CsOperatorGroup, placeholder, namespace))); err != nil {
			return err
		}
	}
	return nil
}

// func (b *Bootstrap) createOrUpdateResource(annotations map[string]string, resName string, resNs string) error {
// 	if r, ok := annotations[resName]; ok {
// 		if err := b.CreateOrUpdateFromYaml([]byte(util.Namespacelize(r, placeholder, resNs))); err != nil {
// 			return err
// 		}
// 	} else {
// 		klog.Warningf("No resource %s found in annotations", resName)
// 	}
// 	return nil
// }

// func (b *Bootstrap) createOrUpdateResources(annotations map[string]string, resNames []string) error {
// 	for _, res := range resNames {
// 		if r, ok := annotations[res]; ok {
// 			if err := b.CreateOrUpdateFromYaml([]byte(util.Namespacelize(r, placeholder, b.MasterNamespace))); err != nil {
// 				return err
// 			}
// 		} else {
// 			klog.Warningf("no resource %s found in annotations", res)
// 		}
// 	}
// 	return nil
// }

func (b *Bootstrap) CreateOrUpdateFromYaml(yamlContent []byte, alwaysUpdate ...bool) error {
	objects, err := util.YamlToObjects(yamlContent)
	if err != nil {
		return err
	}

	var errMsg error

	for _, obj := range objects {
		gvk := obj.GetObjectKind().GroupVersionKind()

		objInCluster, err := b.GetObject(obj)
		if errors.IsNotFound(err) {
			klog.Infof("Creating resource with name: %s, namespace: %s, kind: %s, apiversion: %s/%s\n", obj.GetName(), obj.GetNamespace(), gvk.Kind, gvk.Group, gvk.Version)
			if err := b.CreateObject(obj); err != nil {
				errMsg = err
			}
			continue
		} else if err != nil {
			errMsg = err
			continue
		}

		if objInCluster.GetDeletionTimestamp() != nil {
			errMsg = fmt.Errorf("resource %s/%s is being deleted, retry later, kind: %s, apiversion: %s/%s", obj.GetNamespace(), obj.GetName(), gvk.Kind, gvk.Group, gvk.Version)
			continue
		}

		forceUpdate := false
		if len(alwaysUpdate) != 0 {
			forceUpdate = alwaysUpdate[0]
		}
		update := forceUpdate

		// do not compareVersion if the resource is subscription
		if gvk.Kind == "Subscription" {
			sub, err := b.GetSubscription(ctx, obj.GetName(), obj.GetNamespace())
			if err != nil {
				if obj.GetNamespace() == "" {
					klog.Errorf("Failed to get subscription for %s. Namespace not found.", obj.GetName())
				} else {
					klog.Errorf("Failed to get subscription %s/%s", obj.GetNamespace(), obj.GetName())
				}
				return err
			}
			update = !equality.Semantic.DeepEqual(sub.Object["spec"], obj.Object["spec"])
		} else {
			v1IsLarger, convertErr := util.CompareVersion(obj.GetAnnotations()["version"], objInCluster.GetAnnotations()["version"])
			if convertErr != nil {
				return convertErr
			}
			if v1IsLarger {
				update = true
			}
		}

		if update {
			klog.Infof("Updating resource with name: %s, namespace: %s, kind: %s, apiversion: %s/%s\n", obj.GetName(), obj.GetNamespace(), gvk.Kind, gvk.Group, gvk.Version)
			resourceVersion := objInCluster.GetResourceVersion()
			obj.SetResourceVersion(resourceVersion)
			if err := b.UpdateObject(obj); err != nil {
				errMsg = err
			}
		}
	}

	return errMsg
}

// DeleteFromYaml takes [objectTemplate, b.CSData] and delete the object according to the objectTemplate
func (b *Bootstrap) DeleteFromYaml(objectTemplate string, data interface{}) error {
	var buffer bytes.Buffer
	t := template.Must(template.New("newTemplate").Parse(objectTemplate))
	if err := t.Execute(&buffer, data); err != nil {
		return err
	}

	yamlContent := buffer.Bytes()
	objects, err := util.YamlToObjects(yamlContent)
	if err != nil {
		return err
	}

	var errMsg error

	for _, obj := range objects {
		gvk := obj.GetObjectKind().GroupVersionKind()

		_, err := b.GetObject(obj)
		if errors.IsNotFound(err) {
			klog.Infof("Not Found name: %s, namespace: %s, kind: %s, apiversion: %s/%s\n, skipping", obj.GetName(), obj.GetNamespace(), gvk.Kind, gvk.Group, gvk.Version)
			continue
		} else if err != nil {
			errMsg = err
			continue
		}

		klog.Infof("Deleting object with name: %s, namespace: %s, kind: %s, apiversion: %s/%s\n", obj.GetName(), obj.GetNamespace(), gvk.Kind, gvk.Group, gvk.Version)
		if err := b.DeleteObject(obj); err != nil {
			errMsg = err
		}

		// waiting for the object be deleted
		if err := utilwait.PollImmediate(time.Second*10, time.Minute*5, func() (done bool, err error) {
			_, errNotFound := b.GetObject(obj)
			if errors.IsNotFound(errNotFound) {
				return true, nil
			}
			klog.Infof("waiting for object with name: %s, namespace: %s, kind: %s, apiversion: %s/%s to delete\n", obj.GetName(), obj.GetNamespace(), gvk.Kind, gvk.Group, gvk.Version)
			return false, nil
		}); err != nil {
			return err
		}

	}

	return errMsg
}

// GetSubscription returns the subscription instance of "name" from "namespace" namespace
func (b *Bootstrap) GetSubscription(ctx context.Context, name, namespace string) (*unstructured.Unstructured, error) {
	klog.Infof("Fetch Subscription: %v/%v", namespace, name)
	sub := &unstructured.Unstructured{}
	sub.SetGroupVersionKind(olmv1alpha1.SchemeGroupVersion.WithKind("subscription"))
	subKey := types.NamespacedName{
		Name:      name,
		Namespace: namespace,
	}

	if err := b.Client.Get(ctx, subKey, sub); err != nil {
		return nil, err
	}

	return sub, nil
}

// GetSubscription returns the subscription instances from a  namespace
func (b *Bootstrap) ListSubscriptions(ctx context.Context, namespace string, listOptions client.ListOptions) (*unstructured.UnstructuredList, error) {
	klog.Infof("List Subscriptions in namespace %v", namespace)
	subs := &unstructured.UnstructuredList{}
	subs.SetGroupVersionKind(olmv1alpha1.SchemeGroupVersion.WithKind("SubscriptionList"))
	if err := b.Client.List(ctx, subs, &listOptions); err != nil {
		return nil, err
	}
	return subs, nil
}

// GetOperandRegistry returns the OperandRegistry instance of "name" from "namespace" namespace
func (b *Bootstrap) GetOperandRegistry(ctx context.Context, name, namespace string) *odlm.OperandRegistry {
	klog.V(2).Infof("Fetch OperandRegistry: %v/%v", namespace, name)
	opreg := &odlm.OperandRegistry{}
	opregKey := types.NamespacedName{
		Name:      name,
		Namespace: namespace,
	}

	if err := b.Reader.Get(ctx, opregKey, opreg); err != nil {
		klog.Errorf("failed to get OperandRegistry %s: %v", opregKey.String(), err)
		return nil
	}

	return opreg
}

func (b *Bootstrap) CheckOperatorCatalog(ns string) error {

	err := utilwait.PollImmediate(time.Second*10, time.Minute*3, func() (done bool, err error) {
		subList := &olmv1alpha1.SubscriptionList{}

		if err := b.Reader.List(context.TODO(), subList, &client.ListOptions{Namespace: ns}); err != nil {
			return false, err
		}

		var csSub []olmv1alpha1.Subscription
		for _, sub := range subList.Items {
			if sub.Spec.Package == constant.IBMCSPackage {
				csSub = append(csSub, sub)
			}
		}

		if len(csSub) != 1 {
			klog.Errorf("Fail to find ibm-common-service-operator subscription in the namespace %s", ns)
			return false, nil
		}

		if csSub[0].Spec.CatalogSource != b.CSData.CatalogSourceName || subList.Items[0].Spec.CatalogSourceNamespace != b.CSData.CatalogSourceNs {
			csSub[0].Spec.CatalogSource = b.CSData.CatalogSourceName
			csSub[0].Spec.CatalogSourceNamespace = b.CSData.CatalogSourceNs
			if err := b.Client.Update(context.TODO(), &csSub[0]); err != nil {
				return false, err
			}
		}
		return true, nil

	})

	return err
}

func (b *Bootstrap) waitResourceReady(apiGroupVersion, kind string) error {
	dc := discovery.NewDiscoveryClientForConfigOrDie(b.Config)
	if err := utilwait.PollImmediate(time.Second*10, time.Minute*5, func() (done bool, err error) {
		exist, err := b.ResourceExists(dc, apiGroupVersion, kind)
		if err != nil {
			return exist, err
		}
		if !exist {
			klog.Infof("waiting for resource ready with kind: %s, apiGroupVersion: %s", kind, apiGroupVersion)
		}
		return exist, nil
	}); err != nil {
		return err
	}
	return nil
}

// ResourceExists returns true if the given resource kind exists
// in the given api groupversion
func (b *Bootstrap) ResourceExists(dc discovery.DiscoveryInterface, apiGroupVersion, kind string) (bool, error) {
	_, apiLists, err := dc.ServerGroupsAndResources()
	if err != nil {
		return false, err
	}
	for _, apiList := range apiLists {
		if apiList.GroupVersion == apiGroupVersion {
			for _, r := range apiList.APIResources {
				if r.Kind == kind {
					return true, nil
				}
			}
		}
	}
	return false, nil
}

func (b *Bootstrap) installNssOperator(manualManagement bool) error {
	// Install Namespace Scope Operator
	klog.Info("Creating namespace-scope configmap")
	// Backward compatible upgrade from version 3.4.x
	if err := b.CreateNsScopeConfigmap(); err != nil {
		klog.Errorf("Failed to create Namespace Scope ConfigMap: %v", err)
		return err
	}

	klog.Info("Creating Namespace Scope Operator subscription")
	if err := b.createNsSubscription(manualManagement); err != nil {
		klog.Errorf("Failed to create Namespace Scope Operator subscription: %v", err)
		return err
	}

	if err := b.waitResourceReady("operator.ibm.com/v1", "NamespaceScope"); err != nil {
		return err
	}

	// Create General NSS CRs
	if err := b.renderTemplate(constant.NamespaceScopeCR, b.CSData); err != nil {
		return err
	}
	// Create NSS CRs in Control Ns for multi instances case
	if b.MultiInstancesEnable {
		if err := b.renderTemplate(constant.NamespaceScopeCRMulti, b.CSData); err != nil {
			return err
		}
	} else {
		// Create NSS CRs managedby ODLM for Single CS instance case
		if err := b.renderTemplate(constant.NamespaceScopeCRManagedbyODLM, b.CSData); err != nil {
			return err
		}
	}

	cm, err := util.GetCmOfMapCs(b.Reader)
	if err == nil {
		err := util.UpdateNSList(b.Reader, b.Client, cm, "common-service", b.CSData.MasterNs, false)
		if err != nil {
			return err
		}
		if b.MultiInstancesEnable {
			err := util.UpdateAllNSList(b.Reader, b.Client, cm, "common-service", b.CSData.ControlNs)
			if err != nil {
				return err
			}
		}
	} else if !errors.IsNotFound(err) {
		return err
	}
	return nil
}

func (b *Bootstrap) installCrossplaneOperator() error {
	klog.Info("Creating Crossplane Operator subscription")
	if err := b.createCrossplaneSubscription(); err != nil {
		klog.Errorf("Failed to create or update Crossplane Operator subscription: %v", err)
		return err
	}

	if err := b.waitResourceReady("pkg.ibm.crossplane.io/v1", "Configuration"); err != nil {
		return err
	}

	klog.Info("Creating Crossplane Configuration")
	if err := b.createCrossplaneConfiguration(); err != nil {
		klog.Errorf("Failed to create or update Crossplane Configuration: %v", err)
		return err
	}

	return nil
}

func (b *Bootstrap) installKubernetesProvider() error {
	klog.Info("Creating Crossplane Kubernetes Provider subscription")
	if err := b.createCrossplaneKubernetesProviderSubscription(); err != nil {
		klog.Errorf("Failed to create or update Crossplane Kubernetes Provider subscription: %v", err)
		return err
	}

	if err := b.waitResourceReady("kubernetes.crossplane.io/v1alpha1", "ProviderConfig"); err != nil {
		return err
	}

	klog.Info("Creating Crossplane Kubernetes ProviderConfig")
	if err := b.createCrossplaneKubernetesProviderConfig(); err != nil {
		klog.Errorf("Failed to create or update Crossplane Kubernetes ProviderConfig: %v", err)
		return err
	}
	return nil
}

func (b *Bootstrap) installIBMCloudProvider() error {
	klog.Info("Creating Crossplane IBM Cloud Provider subscription")
	if err := b.createCrossplaneIBMCloudProviderSubscription(); err != nil {
		klog.Errorf("Failed to create or update Crossplane IBM Cloud Provider subscription: %v", err)
		return err
	}

	if err := b.waitResourceReady("ibmcloud.crossplane.io/v1beta1", "ProviderConfig"); err != nil {
		return err
	}

	klog.Info("Creating Crossplane IBM Cloud ProviderConfig")
	if err := b.createCrossplaneIBMCloudProviderConfig(); err != nil {
		klog.Errorf("Failed to create or update Crossplane IBM Cloud ProviderConfig: %v", err)
		return err
	}
	return nil
}

func (b *Bootstrap) cleanup(operatorNs string) error {
	bindinfo := &unstructured.Unstructured{}
	bindinfo.SetGroupVersionKind(schema.GroupVersionKind{Group: "operator.ibm.com", Version: "v1alpha1", Kind: "OperandBindInfo"})
	bindinfo.SetName("ibm-commonui-bindinfo")
	bindinfo.SetNamespace(operatorNs)
	if err := b.Client.Delete(context.TODO(), bindinfo); err != nil && !errors.IsNotFound(err) {
		return err
	}
	return nil
}

func (b *Bootstrap) installODLM(operatorNs string) error {
	// Delete the previous version ODLM operator
	klog.Info("Trying to delete ODLM operator in openshift-operators")
	if err := b.deleteSubscription("operand-deployment-lifecycle-manager-app", "openshift-operators"); err != nil {
		klog.Errorf("Failed to delete ODLM operator in openshift-operators: %v", err)
		return err
	}

	// Install ODLM Operator
	klog.Info("Installing ODLM Operator")
	if operatorNs == constant.ClusterOperatorNamespace {
		if err := b.renderTemplate(constant.ODLMClusterSubscription, b.CSData); err != nil {
			return err
		}
	} else {
		// SaaS or on-prem multi instances case, enable odlm-scope
		b.CSData.IsolatedModeEnable = strconv.FormatBool(b.MultiInstancesEnable)

		cm, err := util.GetCmOfMapCs(b.Client)
		if err == nil {
			err := util.UpdateNSList(b.Reader, b.Client, cm, "nss-odlm-scope", b.CSData.MasterNs, true)
			if err != nil {
				return err
			}
		} else if !errors.IsNotFound(err) {
			klog.Errorf("Failed to get common-service-maps: %v", err)
			return err
		}

		if err := b.renderTemplate(constant.ODLMNamespacedSubscription, b.CSData); err != nil {
			return err
		}
	}
	return nil
}

func (b *Bootstrap) createNsSubscription(manualManagement bool) error {
	resourceName := constant.NSSubscription
	subNameToRemove := constant.NsRestrictedSubName
	if manualManagement {
		resourceName = constant.NSRestrictedSubscription
		subNameToRemove = constant.NsSubName
	}

	if err := b.deleteSubscription(subNameToRemove, b.CSData.MasterNs); err != nil {
		return err
	}

	if err := b.renderTemplate(resourceName, b.CSData, true); err != nil {
		return err
	}

	if b.MultiInstancesEnable {
		resourceName = constant.NSSubscriptionMulti
		subNameToRemove = constant.NsRestrictedSubName
		if manualManagement {
			resourceName = constant.NSRestrictedSubscriptionMulti
			subNameToRemove = constant.NsSubName
		}

		var isLater bool
		var channelerr error

		if isLater, channelerr = b.CompareChannel(resourceName); channelerr != nil {
			if errors.IsNotFound(channelerr) {
				if err := b.renderTemplate(resourceName, b.CSData, true); err != nil {
					return err
				}
			} else {
				return channelerr
			}
		}

		if isLater {
			klog.Infof("Namespace Scope operator already exists at a later version in control namespace. Skipping.")
		} else {
			if err := b.deleteSubscription(subNameToRemove, b.CSData.ControlNs); err != nil {
				return err
			}
			if err := b.renderTemplate(resourceName, b.CSData, true); err != nil {
				return err
			}
		}
	}

	return nil
}

// CreateNsScopeConfigmap creates nss configmap for operators
func (b *Bootstrap) CreateNsScopeConfigmap() error {
	cmRes := constant.NamespaceScopeConfigMap
	if err := b.CreateOrUpdateFromYaml([]byte(util.Namespacelize(cmRes, placeholder, b.CSData.MasterNs))); err != nil {
		return err
	}
	if b.MultiInstancesEnable {
		cmRes = constant.NamespaceScopeConfigMapMulti
		if err := b.CreateOrUpdateFromYaml([]byte(util.Namespacelize(cmRes, placeholder, b.CSData.ControlNs))); err != nil {
			return err
		}
	}
	return nil
}

// CompareChannel function sets up the CompareVersion function for When multi instance is enabled.
// When multi instance is enabled, the crossplane operator will be a singleton service deployed in the control ns.
// We do not want to overwrite a later version of crossplane operator with an earlier version, this is what CompareChannel checks for.
func (b *Bootstrap) CompareChannel(objectTemplate string, alwaysUpdate ...bool) (bool, error) {
	objects, err := b.GetObjs(objectTemplate, b.CSData)
	if err != nil {
		return true, err
	}

	obj := objects[0]

	_, err = b.GetObject(obj)
	if errors.IsNotFound(err) {
		klog.Infof("Creating resource with name: %s, namespace: %s\n", obj.GetName(), obj.GetNamespace())
		return false, nil
	} else if err != nil {
		return true, err
	}
	sub, err := b.GetSubscription(ctx, obj.GetName(), b.CSData.ControlNs) //doesn't actually return the subscription, returns an unstructured.Unstructured object
	if errors.IsNotFound(err) {
		klog.Errorf("Failed to get an existing subscription for %s/%s. Creating new subscription.", b.CSData.ControlNs, obj.GetName())
		return false, nil
	} else if err != nil {
		klog.Errorf("Failed to get an existing subscription for %s/%s because %s", b.CSData.ControlNs, obj.GetName(), err)
		return true, err
	}
	subVersion := fmt.Sprintf("%v", sub.Object["spec"].(map[string]interface{})["channel"])
	subVersionStr := subVersion[1:]
	channelStr := b.CSData.Channel[1:]
	isLater, convertErr := util.CompareVersion(subVersionStr, channelStr)
	//Return of "false" will mean that the operator will be installed as normal/updated to the new version
	//Return of "true" means that the existing crossplane operator is at a later version than the cs operator is attempting to install so we leave the existing untouched.
	return isLater, convertErr
}

func (b *Bootstrap) createCrossplaneSubscription() error {
	resourceName := constant.CrossSubscription
	if err := b.renderTemplate(resourceName, b.CSData, true); err != nil {
		return err
	}
	return nil
}

func (b *Bootstrap) createCrossplaneConfiguration() error {
	resourceName := constant.CrossConfiguration
	if err := b.renderTemplate(resourceName, b.CSData, true); err != nil {
		return err
	}
	return nil
}

func (b *Bootstrap) createCrossplaneKubernetesProviderSubscription() error {
	resourceName := constant.CrossKubernetesProviderSubscription
	if err := b.renderTemplate(resourceName, b.CSData, true); err != nil {
		return err
	}
	return nil
}

func (b *Bootstrap) createCrossplaneKubernetesProviderConfig() error {
	resourceName := constant.CrossKubernetesProviderConfig
	if err := b.renderTemplate(resourceName, b.CSData, true); err != nil {
		return err
	}
	return nil
}

func (b *Bootstrap) createCrossplaneIBMCloudProviderSubscription() error {
	resourceName := constant.CrossIBMCloudProviderSubscription

	if err := b.renderTemplate(resourceName, b.CSData, true); err != nil {
		return err
	}
	return nil
}

func (b *Bootstrap) createCrossplaneIBMCloudProviderConfig() error {
	resourceName := constant.CrossIBMCloudProviderConfig
	if err := b.renderTemplate(resourceName, b.CSData, true); err != nil {
		return err
	}
	return nil
}

func (b *Bootstrap) deleteSubscription(name, namespace string) error {
	key := types.NamespacedName{Name: name, Namespace: namespace}
	sub := &olmv1alpha1.Subscription{}
	if err := b.Reader.Get(context.TODO(), key, sub); err != nil {
		if errors.IsNotFound(err) {
			klog.V(3).Infof("NotFound subscription %s/%s", namespace, name)
		} else {
			klog.Errorf("Failed to get subscription %s/%s", namespace, name)
		}
		return client.IgnoreNotFound(err)
	}

	klog.Infof("Deleting subscription %s/%s", namespace, name)

	// Delete csv
	csvName := sub.Status.InstalledCSV
	if csvName != "" {
		csv := &olmv1alpha1.ClusterServiceVersion{
			ObjectMeta: metav1.ObjectMeta{
				Name:      csvName,
				Namespace: namespace,
			},
		}
		if err := b.Client.Delete(context.TODO(), csv); err != nil && !errors.IsNotFound(err) {
			klog.Errorf("Failed to delete Cluster Service Version: %v", err)
			return err
		}
	}

	// Delete subscription
	if err := b.Client.Delete(context.TODO(), sub); err != nil && !errors.IsNotFound(err) {
		klog.Errorf("Failed to delete subscription: %s", err)
		return err
	}

	return nil
}

func (b *Bootstrap) waitOperatorReady(name, namespace string) error {
	time.Sleep(time.Second * 5)
	if err := utilwait.PollImmediate(time.Second*10, time.Minute*10, func() (done bool, err error) {
		klog.Infof("Waiting for Operator %s is ready...", name)
		key := types.NamespacedName{Name: name, Namespace: namespace}
		sub := &olmv1alpha1.Subscription{}
		if err := b.Reader.Get(context.TODO(), key, sub); err != nil {
			if errors.IsNotFound(err) {
				klog.V(3).Infof("NotFound subscription %s/%s", namespace, name)
			} else {
				klog.Errorf("Failed to get subscription %s/%s", namespace, name)
			}
			return false, client.IgnoreNotFound(err)
		}

		if version, ok := CSOperatorVersions[sub.Name]; ok {
			if sub.Status.InstalledCSV == "" {
				return false, nil
			}
			csvList := strings.Split(sub.Status.InstalledCSV, ".v")
			if len(csvList) != 2 {
				return false, nil
			}
			csvVersion := csvList[1]
			csvVersionSlice := strings.Split(csvVersion, ".")
			VersionSlice := strings.Split(version, ".")
			for index := range csvVersionSlice {
				csvVersion, err := strconv.Atoi(csvVersionSlice[index])
				if err != nil {
					return false, err
				}
				templateVersion, err := strconv.Atoi(VersionSlice[index])
				if err != nil {
					return false, err
				}
				if csvVersion > templateVersion {
					break
				} else if csvVersion == templateVersion {
					continue
				} else {
					return false, nil
				}
			}
		}

		// check csv
		csvName := sub.Status.InstalledCSV
		if csvName != "" {
			csv := &olmv1alpha1.ClusterServiceVersion{}
			if err := b.Reader.Get(context.TODO(), types.NamespacedName{Namespace: namespace, Name: csvName}, csv); errors.IsNotFound(err) {
				klog.Errorf("Notfound Cluster Service Version: %v", err)
				return false, nil
			} else if err != nil {
				klog.Errorf("Failed to get Cluster Service Version: %v", err)
				return false, err
			}
			if csv.Status.Phase != olmv1alpha1.CSVPhaseSucceeded {
				return false, nil
			}
			if csv.Status.Reason != olmv1alpha1.CSVReasonInstallSuccessful {
				return false, nil
			}
			klog.V(2).Infof("Cluster Service Version %s/%s is ready", csv.Namespace, csv.Name)
			return true, nil
		}
		return false, nil
	}); err != nil {
		return err
	}
	return nil
}

func (b *Bootstrap) waitALLOperatorReady(namespace string) error {
	subList := &olmv1alpha1.SubscriptionList{}

	if err := b.Reader.List(context.TODO(), subList, &client.ListOptions{Namespace: namespace, LabelSelector: labels.SelectorFromSet(map[string]string{
		"operator.ibm.com/opreq-control": "true",
	})}); err != nil {
		return err
	}

	var (
		errs []error
		mu   sync.Mutex
		wg   sync.WaitGroup
	)

	for _, sub := range subList.Items {
		if sub.Name == "ibm-zen-operator" {
			continue
		}
		var (
			// Copy variables into iteration scope
			name = sub.Name
			ns   = sub.Namespace
		)
		wg.Add(1)
		go func() {
			defer wg.Done()
			if err := b.waitOperatorReady(name, ns); err != nil {
				mu.Lock()
				defer mu.Unlock()
				errs = append(errs, err)
			}
		}()
	}
	wg.Wait()

	return utilerrors.NewAggregate(errs)

}

func (b *Bootstrap) renderTemplate(objectTemplate string, data interface{}, alwaysUpdate ...bool) error {
	var buffer bytes.Buffer
	t := template.Must(template.New("newTemplate").Parse(objectTemplate))
	if err := t.Execute(&buffer, data); err != nil {
		return err
	}

	forceUpdate := false
	if len(alwaysUpdate) != 0 {
		forceUpdate = alwaysUpdate[0]
	}

	if err := b.CreateOrUpdateFromYaml(buffer.Bytes(), forceUpdate); err != nil {
		return err
	}
	return nil
}

func (b *Bootstrap) GetObjs(objectTemplate string, data interface{}, alwaysUpdate ...bool) ([]*unstructured.Unstructured, error) {
	var buffer bytes.Buffer
	t := template.Must(template.New("newTemplate").Parse(objectTemplate))
	if err := t.Execute(&buffer, data); err != nil {
		return nil, err
	}

	objects, err := util.YamlToObjects(buffer.Bytes())
	if err != nil {
		return nil, err
	}
	return objects, nil
}

// update approval mode for the common service operator
// use label to find the subscription
// need this function because common service operator is not in operandRegistry
func (b *Bootstrap) UpdateCsOpApproval() error {
	var commonserviceNS string
	operatorNs, err := util.GetOperatorNamespace()
	if err != nil {
		klog.Errorf("Getting operator namespace failed: %v", err)
		return err
	}

	if operatorNs == constant.ClusterOperatorNamespace {
		commonserviceNS = constant.ClusterOperatorNamespace
	} else {
		commonserviceNS = b.CSData.MasterNs
	}

	subList := &olmv1alpha1.SubscriptionList{}
	opts := []client.ListOption{
		client.InNamespace(commonserviceNS),
		client.MatchingLabels(
			map[string]string{"operators.coreos.com/ibm-common-service-operator." + commonserviceNS: ""}),
	}

	if err := b.Reader.List(ctx, subList, opts...); err != nil {
		return err
	}

	if len(subList.Items) == 0 {
		return fmt.Errorf("not found ibm-common-service-operator subscription in namespace: %v or %v", b.CSData.MasterNs, constant.ClusterOperatorNamespace)
	}

	if len(subList.Items) > 1 {
		return fmt.Errorf("found more than one ibm-common-service-operator subscription in namespace: %v or %v, skip this", b.CSData.MasterNs, constant.ClusterOperatorNamespace)
	}

	for _, sub := range subList.Items {
		if b.CSData.ApprovalMode == string(olmv1alpha1.ApprovalManual) && sub.Spec.InstallPlanApproval != olmv1alpha1.ApprovalManual {
			sub.Spec.InstallPlanApproval = olmv1alpha1.ApprovalManual
			if err := b.Client.Update(ctx, &sub); err != nil {
				return err
			}
			podList := &corev1.PodList{}
			opts := []client.ListOption{
				client.InNamespace(commonserviceNS),
				client.MatchingLabels(map[string]string{"name": "ibm-common-service-operator"}),
			}
			if err := b.Reader.List(ctx, podList, opts...); err != nil {
				return err
			}
			for _, pod := range podList.Items {
				if err := b.Client.Delete(ctx, &pod); err != nil {
					return err
				}
			}

		}
	}
	return nil
}

func (b *Bootstrap) updateApprovalMode() error {
	opreg := &odlm.OperandRegistry{}
	opregKey := types.NamespacedName{
		Name:      "common-service",
		Namespace: b.CSData.MasterNs,
	}

	err := b.Reader.Get(ctx, opregKey, opreg)
	if err != nil {
		if errors.IsNotFound(err) {
			return nil
		}
		klog.Errorf("failed to get OperandRegistry %s: %v", opregKey.String(), err)
		return err

	}

	for i := range opreg.Spec.Operators {
		opreg.Spec.Operators[i].InstallPlanApproval = olmv1alpha1.Approval(b.CSData.ApprovalMode)
	}
	if err := b.Update(ctx, opreg); err != nil {
		klog.Errorf("failed to update OperandRegistry %s: %v", opregKey.String(), err)
		return err
	}

	if err = b.UpdateCsOpApproval(); err != nil {
		klog.Errorf("Failed to update %s subscription: %v", constant.IBMCSPackage, err)
		return err
	}

	return nil
}

// WaitResourceReady returns true only when the specific resource CRD is created and wait for infinite time
func (b *Bootstrap) WaitResourceReady(apiGroupVersion string, kind string) error {
	dc := discovery.NewDiscoveryClientForConfigOrDie(b.Config)
	if err := utilwait.PollImmediateInfinite(time.Second*10, func() (done bool, err error) {
		exist, err := b.ResourceExists(dc, apiGroupVersion, kind)
		if err != nil {
			return exist, err
		}
		if !exist {
			klog.V(2).Infof("waiting for resource ready with kind: %s, apiGroupVersion: %s", kind, apiGroupVersion)
		}
		return exist, nil
	}); err != nil {
		return err
	}
	return nil
}

// deployResource deploys the given resource CR
func (b *Bootstrap) DeployResource(cr, placeholder string) bool {
	if err := utilwait.PollImmediateInfinite(time.Second*10, func() (done bool, err error) {
		err = b.CreateOrUpdateFromYaml([]byte(util.Namespacelize(cr, placeholder, b.CSData.MasterNs)))
		if err != nil {
			return false, err
		}
		return true, nil
	}); err != nil {
		klog.Errorf("Failed to create Certmanager resource: %v, retry in 10 seconds", err)
		return false
	}
	return true
}

func CheckClusterType(mgr manager.Manager, ns string) (bool, error) {
	var isOCP bool
	dc := discovery.NewDiscoveryClientForConfigOrDie(mgr.GetConfig())
	_, apiLists, err := dc.ServerGroupsAndResources()
	if err != nil {
		return false, err
	}
	for _, apiList := range apiLists {
		if apiList.GroupVersion == "machineconfiguration.openshift.io/v1" {
			for _, r := range apiList.APIResources {
				if r.Kind == "MachineConfig" {
					isOCP = true
				}
			}
		}
	}

	config := &corev1.ConfigMap{}
	if err := mgr.GetClient().Get(context.TODO(), types.NamespacedName{Name: "ibm-cpp-config", Namespace: ns}, config); err != nil && !errors.IsNotFound(err) {
		return false, err
	} else if errors.IsNotFound(err) {
		if isOCP {
			return true, nil
		}
		klog.Errorf("Configmap %s/ibm-cpp-config is required", ns)
		return false, nil
	} else {
		if config.Data["kubernetes_cluster_type"] == "" {
			return true, nil
		}
		if config.Data["kubernetes_cluster_type"] == "ocp" && !isOCP || config.Data["kubernetes_cluster_type"] != "ocp" && isOCP {
			ocpCluster := "a non-OCP"
			if isOCP {
				ocpCluster = "an OCP"
			}
			klog.Errorf("cluster type isn't correct, kubernetes_cluster_type in configmap %s/ibm-cpp-config is %s, but the cluster is %s environment", ns, config.Data["kubernetes_cluster_type"], ocpCluster)
			return false, nil
		}

		klog.Info("cluster type is correct")
		return true, nil
	}
}

func (b *Bootstrap) DeployCertManagerCR() error {
	deployedNs := b.CSData.MasterNs
	if b.MultiInstancesEnable {
		deployedNs = b.CSData.ControlNs
	}
	_, err := b.GetSubscription(ctx, constant.CertManagerSub, deployedNs)
	if errors.IsNotFound(err) {
		klog.Infof("Skipped deploying cert manager CRs, %s not installed yet.", constant.CertManagerSub)
	} else if err != nil {
		klog.Errorf("Failed to get subscription %s/%s", deployedNs, constant.CertManagerSub)
	} else {
		klog.V(2).Info("Fetch all the CommonService instances")
		csList := util.NewUnstructuredList("operator.ibm.com", "CommonService", "v3")
		if err := b.Client.List(ctx, csList); err != nil {
			return err
		}
		deployRootCert := true
		var crWithBYOCert string
		for _, cs := range csList.Items {
			if cs.GetDeletionTimestamp() != nil {
				continue
			}
			if cs.Object["spec"].(map[string]interface{})["BYOCACertificate"] == true {
				deployRootCert = false
				crWithBYOCert = cs.GetNamespace() + "/" + cs.GetName()
				break
			}
		}
		klog.Info("Deploying Cert Manager CRs")
		for _, kind := range constant.CertManagerKinds {
			if err := b.waitResourceReady(constant.CertManagerAPIGroupVersion, kind); err != nil {
				klog.Errorf("Failed to wait for resource ready with kind: %s, apiGroupVersion: %s", kind, constant.CertManagerAPIGroupVersion)
			}
		}

		for _, cr := range constant.CertManagerIssuers {
			if err := b.CreateOrUpdateFromYaml([]byte(util.Namespacelize(cr, placeholder, b.CSData.MasterNs))); err != nil {
				return err
			}
		}
		if deployRootCert {
			for _, cr := range constant.CertManagerCerts {
				if err := b.CreateOrUpdateFromYaml([]byte(util.Namespacelize(cr, placeholder, b.CSData.MasterNs))); err != nil {
					return err
				}
			}
		} else {
			klog.Infof("Skipped deploying %s, BYOCertififcate feature is enabled in %s", constant.CSCACertificate, crWithBYOCert)
		}
	}
	return nil
}<|MERGE_RESOLUTION|>--- conflicted
+++ resolved
@@ -254,16 +254,6 @@
 					}
 				}
 			}
-<<<<<<< HEAD
-			installPlanApproval := instance.Spec.InstallPlanApproval
-			if installPlanApproval != "" || b.CSData.ApprovalMode == string(olmv1alpha1.ApprovalManual) {
-				if err := b.updateICPApprovalMode(); err != nil {
-					klog.Errorf("Failed to update approval mode for %s in namespace %s: %v", instance.Name, instance.Namespace, err)
-				}
-			}
-
-=======
->>>>>>> 28720d9d
 		} else {
 			// delete crossplane and provider operator if exist
 			if err := b.DeleteCrossplaneAndProviderSubscription(b.CSData.ControlNs); err != nil {
