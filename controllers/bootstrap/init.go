--- conflicted
+++ resolved
@@ -1236,8 +1236,6 @@
 	}
 	return string(cpfsNs), nil
 }
-
-<<<<<<< HEAD
 func (b *Bootstrap) WaitForCASecret() error {
 	secret := &corev1.Secret{}
 
@@ -1252,7 +1250,10 @@
 		return true, nil
 	}); err != nil {
 		return err
-=======
+	}
+	return nil
+}
+
 func (b *Bootstrap) PropagateCPPConfig(instance *corev1.ConfigMap) error {
 	// Copy Master CR into namespace in WATCH_NAMESPACE list
 	watchNamespaceList := strings.Split(b.CSData.WatchNamespaces, ",")
@@ -1292,7 +1293,6 @@
 				klog.Infof("Global CPP config %s/%s is propagated to namespace %s", b.CSData.ServicesNs, constant.IBMCPPCONFIG, watchNamespace)
 			}
 		}
->>>>>>> b947cd93
 	}
 	return nil
 }