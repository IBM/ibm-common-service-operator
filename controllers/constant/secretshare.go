//
// Copyright 2021 IBM Corporation
//
// Licensed under the Apache License, Version 2.0 (the "License");
// you may not use this file except in compliance with the License.
// You may obtain a copy of the License at
//
// http://www.apache.org/licenses/LICENSE-2.0
//
// Unless required by applicable law or agreed to in writing, software
// distributed under the License is distributed on an "AS IS" BASIS,
// WITHOUT WARRANTIES OR CONDITIONS OF ANY KIND, either express or implied.
// See the License for the specific language governing permissions and
// limitations under the License.
//

package constant

// Kind
const SecretshareKind = "SecretShare"

// ApiVersion
const SecretshareAPIVersion = "ibmcpcs.ibm.com/v1"

// Secretshare Operator CR
const SecretshareCR = `
apiVersion: ibmcpcs.ibm.com/v1
kind: SecretShare
metadata:
  name: common-services
  namespace: placeholder
spec:
  # Secrets to share for adopter compatibility to Common Services 3.2.4
  secretshares:
  - secretname: oauth-client-secret
    sharewith:
    - namespace: services
  - secretname: ibmcloud-cluster-ca-cert
    sharewith:
    - namespace: kube-public
  - secretname: icp-serviceid-apikey-secret
    sharewith:
    - namespace: kube-system
  - secretname: platform-oidc-credentials
    sharewith:
    - namespace: kube-system
  - secretname: icp-mongodb-admin
    sharewith:
    - namespace: kube-system
  - secretname: icp-mongodb-client-cert
    sharewith:
    - namespace: kube-system
  - secretname: cs-ca-certificate-secret
    sharewith:
    - namespace: kube-system
  # ConfigMaps to share for adopter compatibility to Common Services 3.2.4
  configmapshares:
  - configmapname: platform-auth-idp
    sharewith:
    - namespace: kube-system
  - configmapname: oauth-client-map
    sharewith:
    - namespace: services
  - configmapname: ibmcloud-cluster-info
    sharewith:
    - namespace: kube-public
`

// Secretshare Operator RBAC
const SecretshareRBAC = `
apiVersion: v1
kind: ServiceAccount
metadata:
  name: secretshare
  namespace: placeholder
---
apiVersion: rbac.authorization.k8s.io/v1
kind: ClusterRole
metadata:
  annotations:
<<<<<<< HEAD
    version: "3.13.0"
=======
    version: "4.0.0"
>>>>>>> dc0d54b9
  creationTimestamp: null
  name: secretshare
rules:
# create namespace it it doesn't exist
- verbs:
    - create
    - get
    - list
    - watch
  apiGroups:
    - ''
  resources:
    - namespaces
# copy secret and configmap to other namespaces
- verbs:
    - create
    - delete
    - get
    - list
    - patch
    - update
    - watch
  apiGroups:
    - ''
  resources:
    - events
    - configmaps
    - secrets
    - pods
# manage its own CR
- verbs:
    - create
    - delete
    - get
    - list
    - patch
    - update
    - watch
  apiGroups:
    - ibmcpcs.ibm.com
  resources:
    - secretshares
    - secretshares/status
# check if subscription is created
- verbs:
    - get
    - list
    - watch
  apiGroups:
    - operators.coreos.com
  resources:
    - subscriptions
---
kind: ClusterRoleBinding
apiVersion: rbac.authorization.k8s.io/v1
metadata:
  name: secretshare-placeholder
subjects:
- kind: ServiceAccount
  name: secretshare
  namespace: placeholder
roleRef:
  kind: ClusterRole
  name: secretshare
  apiGroup: rbac.authorization.k8s.io
`

// Secretshare Operator CRD
const SecretshareCRD = `
apiVersion: apiextensions.k8s.io/v1
kind: CustomResourceDefinition
metadata:
  annotations:
    controller-gen.kubebuilder.io/version: v0.4.0
<<<<<<< HEAD
    version: "3.13.0"
=======
    version: "4.0.0"
>>>>>>> dc0d54b9
  name: secretshares.ibmcpcs.ibm.com
spec:
  group: ibmcpcs.ibm.com
  names:
    kind: SecretShare
    listKind: SecretShareList
    plural: secretshares
    singular: secretshare
  scope: Namespaced
  versions:
  - name: v1
    schema:
      openAPIV3Schema:
        description: SecretShare is the Schema for the secretshares API
        properties:
          apiVersion:
            description: 'APIVersion defines the versioned schema of this representation of an object. Servers should convert recognized schemas to the latest internal value, and may reject unrecognized values. More info: https://git.k8s.io/community/contributors/devel/sig-architecture/api-conventions.md#resources'
            type: string
          kind:
            description: 'Kind is a string value representing the REST resource this object represents. Servers may infer this from the endpoint the client submits requests to. Cannot be updated. In CamelCase. More info: https://git.k8s.io/community/contributors/devel/sig-architecture/api-conventions.md#types-kinds'
            type: string
          metadata:
            type: object
          spec:
            description: SecretShareSpec defines the desired state of SecretShare
            properties:
              configmapshares:
                description: Configmapshares defines a list of configmap sharing information
                items:
                  description: Configmapshare identifies a Configmap required to be shared to another namespace
                  properties:
                    configmapname:
                      description: Configmapname is the name of the configmap waiting for sharing
                      type: string
                    sharewith:
                      description: Sharewith is a list of the target namespace for sharing
                      items:
                        description: TargetNamespace identifies the namespace the secret/configmap will be shared to
                        properties:
                          namespace:
                            description: Namespace is the target namespace of the secret or configmap
                            type: string
                        required:
                        - namespace
                        type: object
                      type: array
                  required:
                  - configmapname
                  - sharewith
                  type: object
                type: array
              secretshares:
                description: Secretshares defines a list of secret sharing information
                items:
                  description: Secretshare identifies a secret required to be shared to another namespace
                  properties:
                    secretname:
                      description: Secretname is the name of the secret waiting for sharing
                      type: string
                    sharewith:
                      description: Sharewith is a list of the target namespace for sharing
                      items:
                        description: TargetNamespace identifies the namespace the secret/configmap will be shared to
                        properties:
                          namespace:
                            description: Namespace is the target namespace of the secret or configmap
                            type: string
                        required:
                        - namespace
                        type: object
                      type: array
                  required:
                  - secretname
                  - sharewith
                  type: object
                type: array
            type: object
          status:
            description: SecretShareStatus defines the observed status of SecretShare
            properties:
              members:
                description: Members represnets the current operand status of the set
                properties:
                  configmapMembers:
                    additionalProperties:
                      description: MemberPhase identifies the status of the
                      type: string
                    description: ConfigmapMembers represnets the current operand status of the set
                    type: object
                  secretMembers:
                    additionalProperties:
                      description: MemberPhase identifies the status of the
                      type: string
                    description: SecretMembers represnets the current operand status of the set
                    type: object
                type: object
            type: object
        type: object
    served: true
    storage: true
    subresources:
      status: {}
status:
  acceptedNames:
    kind: ""
    plural: ""
  conditions: []
  storedVersions: []
`

const CsSecretshareOperator = `
apiVersion: apps/v1
kind: Deployment
metadata:
  name: secretshare
  namespace: placeholder
  annotations:
<<<<<<< HEAD
    version: "3.13.0"
=======
    version: "4.0.0"
>>>>>>> dc0d54b9
spec:
  replicas: 1
  selector:
    matchLabels:
      name: secretshare
  template:
    metadata:
      annotations:
        productID: 068a62892a1e4db39641342e592daa25
        productMetric: FREE
        productName: IBM Cloud Platform Common Services
      labels:
        name: secretshare
    spec:
      serviceAccountName: secretshare
      affinity:
        nodeAffinity:
          requiredDuringSchedulingIgnoredDuringExecution:
            nodeSelectorTerms:
            - matchExpressions:
              - key: kubernetes.io/arch
                operator: In
                values:
                - amd64
                - ppc64le
                - s390x
      containers:
      - command:
        - /manager
        image: IBM_SECRETSHARE_OPERATOR_IMAGE
        imagePullPolicy: Always
        name: ibm-secretshare-operator
        env:
        - name: OPERATOR_NAME
          value: "secretshare"
        - name: OPERATOR_NAMESPACE
          valueFrom:
            fieldRef:
              apiVersion: v1
              fieldPath: metadata.namespace
        resources:
          limits:
            cpu: 500m
            memory: 512Mi
          requests:
            cpu: 200m
            memory: 200Mi
      terminationGracePeriodSeconds: 10
`<|MERGE_RESOLUTION|>--- conflicted
+++ resolved
@@ -78,11 +78,7 @@
 kind: ClusterRole
 metadata:
   annotations:
-<<<<<<< HEAD
-    version: "3.13.0"
-=======
     version: "4.0.0"
->>>>>>> dc0d54b9
   creationTimestamp: null
   name: secretshare
 rules:
@@ -157,11 +153,7 @@
 metadata:
   annotations:
     controller-gen.kubebuilder.io/version: v0.4.0
-<<<<<<< HEAD
-    version: "3.13.0"
-=======
     version: "4.0.0"
->>>>>>> dc0d54b9
   name: secretshares.ibmcpcs.ibm.com
 spec:
   group: ibmcpcs.ibm.com
@@ -279,11 +271,7 @@
   name: secretshare
   namespace: placeholder
   annotations:
-<<<<<<< HEAD
-    version: "3.13.0"
-=======
     version: "4.0.0"
->>>>>>> dc0d54b9
 spec:
   replicas: 1
   selector:
