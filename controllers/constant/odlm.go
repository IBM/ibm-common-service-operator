//
// Copyright 2021 IBM Corporation
//
// Licensed under the Apache License, Version 2.0 (the "License");
// you may not use this file except in compliance with the License.
// You may obtain a copy of the License at
//
// http://www.apache.org/licenses/LICENSE-2.0
//
// Unless required by applicable law or agreed to in writing, software
// distributed under the License is distributed on an "AS IS" BASIS,
// WITHOUT WARRANTIES OR CONDITIONS OF ANY KIND, either express or implied.
// See the License for the specific language governing permissions and
// limitations under the License.
//

package constant

const CSV3OperandConfig = `
apiVersion: operator.ibm.com/v1alpha1
kind: OperandConfig
metadata:
  name: common-service
  namespace: {{ .MasterNs }}
  annotations:
    version: {{ .Version }}
spec:
  services:
  - name: ibm-licensing-operator
    spec:
      IBMLicensing:
        datasource: datacollector
      operandBindInfo: {}
  - name: ibm-mongodb-operator
    spec:
      mongoDB: {}
      operandRequest: {}
  - name: ibm-cert-manager-operator
    spec:
      certManager: {}
  - name: ibm-iam-operator
    spec:
      authentication:
        config:
          onPremMultipleDeploy: {{ .OnPremMultiEnable }}
      oidcclientwatcher: {}
      pap: {}
      policycontroller: {}
      policydecision: {}
      secretwatcher: {}
      securityonboarding: {}
      operandBindInfo:
        bindings:
          protected-zen-serviceid:
            secret: zen-serviceid-apikey-secret
      operandRequest: {}
  - name: ibm-healthcheck-operator
    spec:
      healthService: {}
      mustgatherService: {}
      mustgatherConfig: {}
  - name: ibm-commonui-operator
    spec:
      commonWebUI: {}
      switcheritem: {}
      operandRequest: {}
      navconfiguration: {}
      operandBindInfo: {}
  - name: ibm-management-ingress-operator
    spec:
      managementIngress: {}
      operandBindInfo: {}
      operandRequest: {}
  - name: ibm-ingress-nginx-operator
    spec:
      nginxIngress: {}
  - name: ibm-auditlogging-operator
    spec:
      auditLogging: {}
      operandBindInfo: {}
      operandRequest: {}
  - name: ibm-platform-api-operator
    spec:
      platformApi: {}
      operandRequest: {}
  - name: ibm-monitoring-exporters-operator
    spec:
      exporter: {}
      operandRequest: {}
  - name: ibm-monitoring-prometheusext-operator
    spec:
      prometheusExt: {}
      operandRequest: {}
  - name: ibm-monitoring-grafana-operator
    spec:
      grafana: {}
      operandRequest: {}
  - name: ibm-user-data-services-operator
    spec:
      operandBindInfo: {}
      operandRequest: {}
  - name: ibm-apicatalog
    spec:
      apicatalogmanager: {}
      operandBindInfo: {}
      operandRequest: {}
`

const CSV3OperandRegistry = `
apiVersion: operator.ibm.com/v1alpha1
kind: OperandRegistry
metadata:
  name: common-service
  namespace: {{ .MasterNs }}
  annotations:
    version: {{ .Version }}
spec:
  operators:
  - name: ibm-licensing-operator
    namespace: {{ .ControlNs }}
    channel: {{ .Channel }}
    packageName: ibm-licensing-operator-app
    scope: public
    installPlanApproval: {{ .ApprovalMode }}
    sourceName: {{ .CatalogSourceName }}
    sourceNamespace: {{ .CatalogSourceNs }}
  - name: ibm-mongodb-operator
    namespace: {{ .MasterNs }}
    channel: {{ .Channel }}
    packageName: ibm-mongodb-operator-app
    installPlanApproval: {{ .ApprovalMode }}
    sourceName: {{ .CatalogSourceName }}
    sourceNamespace: {{ .CatalogSourceNs }}
  - name: ibm-cert-manager-operator
    namespace: {{ .ControlNs }}
    channel: {{ .Channel }}
    packageName: ibm-cert-manager-operator
    scope: public
    installPlanApproval: {{ .ApprovalMode }}
    sourceName: {{ .CatalogSourceName }}
    sourceNamespace: {{ .CatalogSourceNs }}
  - name: ibm-iam-operator
    namespace: {{ .MasterNs }}
    channel: {{ .Channel }}
    packageName: ibm-iam-operator
    scope: public
    installPlanApproval: {{ .ApprovalMode }}
    sourceName: {{ .CatalogSourceName }}
    sourceNamespace: {{ .CatalogSourceNs }}
  - name: ibm-healthcheck-operator
    namespace: {{ .MasterNs }}
    channel: {{ .Channel }}
    packageName: ibm-healthcheck-operator-app
    scope: public
    installPlanApproval: {{ .ApprovalMode }}
    sourceName: {{ .CatalogSourceName }}
    sourceNamespace: {{ .CatalogSourceNs }}
  - name: ibm-commonui-operator
    namespace: {{ .MasterNs }}
    channel: {{ .Channel }}
    packageName: ibm-commonui-operator-app
    scope: public
    installPlanApproval: {{ .ApprovalMode }}
    sourceName: {{ .CatalogSourceName }}
    sourceNamespace: {{ .CatalogSourceNs }}
  - name: ibm-management-ingress-operator
    namespace: {{ .MasterNs }}
    channel: {{ .Channel }}
    packageName: ibm-management-ingress-operator-app
    scope: public
    installPlanApproval: {{ .ApprovalMode }}
    sourceName: {{ .CatalogSourceName }}
    sourceNamespace: {{ .CatalogSourceNs }}
  - name: ibm-ingress-nginx-operator
    namespace: {{ .MasterNs }}
    channel: {{ .Channel }}
    packageName: ibm-ingress-nginx-operator-app
    scope: public
    installPlanApproval: {{ .ApprovalMode }}
    sourceName: {{ .CatalogSourceName }}
    sourceNamespace: {{ .CatalogSourceNs }}
  - name: ibm-auditlogging-operator
    namespace: {{ .MasterNs }}
    channel: {{ .Channel }}
    packageName: ibm-auditlogging-operator-app
    scope: public
    installPlanApproval: {{ .ApprovalMode }}
    sourceName: {{ .CatalogSourceName }}
    sourceNamespace: {{ .CatalogSourceNs }}
  - name: ibm-platform-api-operator
    namespace: {{ .MasterNs }}
    channel: {{ .Channel }}
    packageName: ibm-platform-api-operator-app
    scope: public
    installPlanApproval: {{ .ApprovalMode }}
    sourceName: {{ .CatalogSourceName }}
    sourceNamespace: {{ .CatalogSourceNs }}
  - name: ibm-monitoring-exporters-operator
    namespace: {{ .MasterNs }}
    channel: {{ .Channel }}
    packageName: ibm-monitoring-exporters-operator-app
    scope: public
    installPlanApproval: {{ .ApprovalMode }}
    sourceName: {{ .CatalogSourceName }}
    sourceNamespace: {{ .CatalogSourceNs }}
  - name: ibm-monitoring-prometheusext-operator
    namespace: {{ .MasterNs }}
    channel: {{ .Channel }}
    packageName: ibm-monitoring-prometheusext-operator-app
    scope: public
    installPlanApproval: {{ .ApprovalMode }}
    sourceName: {{ .CatalogSourceName }}
    sourceNamespace: {{ .CatalogSourceNs }}
  - channel: {{ .Channel }}
    name: ibm-monitoring-grafana-operator
    namespace: {{ .MasterNs }}
    packageName: ibm-monitoring-grafana-operator-app
    scope: public
    installPlanApproval: {{ .ApprovalMode }}
    sourceName: {{ .CatalogSourceName }}
    sourceNamespace: {{ .CatalogSourceNs }}
  - channel: {{ .Channel }}
    name: ibm-events-operator
    namespace: {{ .MasterNs }}
    packageName: ibm-events-operator
    scope: public
    installPlanApproval: {{ .ApprovalMode }}
    sourceName: {{ .CatalogSourceName }}
    sourceNamespace: {{ .CatalogSourceNs }}
  - channel: stable
    name: redhat-marketplace-operator
    namespace: openshift-redhat-marketplace
    packageName: redhat-marketplace-operator
    scope: public
    installPlanApproval: {{ .ApprovalMode }}
    sourceName: certified-operators
    sourceNamespace: {{ .CatalogSourceNs }}
  - channel: {{ .Channel }}
    name: ibm-zen-operator
    namespace: {{ .MasterNs }}
    packageName: ibm-zen-operator
    scope: public
    installPlanApproval: {{ .ApprovalMode }}
    sourceName: {{ .CatalogSourceName }}
    sourceNamespace: {{ .CatalogSourceNs }}
  - channel: v1.1
    name: ibm-db2u-operator
    namespace: {{ .MasterNs }}
    packageName: db2u-operator
    scope: public
    installPlanApproval: {{ .ApprovalMode }}
  - channel: stable
    name: cloud-native-postgresql
    namespace: {{ .MasterNs }}
    packageName: cloud-native-postgresql
    scope: public
    installPlanApproval: {{ .ApprovalMode }}
<<<<<<< HEAD
  - channel: v3
    name: ibm-apicatalog
    namespace: {{ .MasterNs }}
    packageName: ibm-apicatalog
=======
  - channel: {{ .Channel }}
    name: ibm-user-data-services-operator
    namespace: {{ .MasterNs }}
    packageName: ibm-user-data-services-operator
>>>>>>> 15fb1d76
    scope: public
    installPlanApproval: {{ .ApprovalMode }}
`

const CSV3SaasOperandConfig = `
apiVersion: operator.ibm.com/v1alpha1
kind: OperandConfig
metadata:
  name: common-service
  namespace: {{ .MasterNs }}
  annotations:
    version: {{ .Version }}
spec:
  services:
  - name: ibm-licensing-operator
    spec:
      IBMLicensing:
        datasource: datacollector
        routeEnabled: false
        logLevel: VERBOSE
      operandBindInfo: {}
  - name: ibm-mongodb-operator
    spec:
      mongoDB: {}
      operandRequest: {}
  - name: ibm-cert-manager-operator
    spec:
      certManager: {}
  - name: ibm-iam-operator
    spec:
      authentication:
        config:
          ibmCloudSaas: true
      oidcclientwatcher: {}
      pap: {}
      policycontroller: {}
      policydecision: {}
      secretwatcher: {}
      securityonboarding: {}
      operandBindInfo:
        bindings:
          protected-zen-serviceid:
            secret: zen-serviceid-apikey-secret
      operandRequest: {}
  - name: ibm-healthcheck-operator
    spec:
      healthService: {}
      mustgatherService: {}
      mustgatherConfig: {}
  - name: ibm-commonui-operator
    spec:
      commonWebUI: {}
      switcheritem: {}
      operandRequest: {}
      navconfiguration: {}
      operandBindInfo: {}
  - name: ibm-management-ingress-operator
    spec:
      managementIngress: {}
      operandBindInfo: {}
      operandRequest: {}
  - name: ibm-ingress-nginx-operator
    spec:
      nginxIngress: {}
  - name: ibm-auditlogging-operator
    spec:
      auditLogging: {}
      operandBindInfo: {}
      operandRequest: {}
  - name: ibm-platform-api-operator
    spec:
      platformApi: {}
      operandRequest: {}
  - name: ibm-monitoring-exporters-operator
    spec:
      exporter: {}
      operandRequest: {}
  - name: ibm-monitoring-prometheusext-operator
    spec:
      prometheusExt: {}
      operandRequest: {}
  - name: ibm-monitoring-grafana-operator
    spec:
      grafana: {}
      operandRequest: {}
`

const CSV3SaasOperandRegistry = `
apiVersion: operator.ibm.com/v1alpha1
kind: OperandRegistry
metadata:
  name: common-service
  namespace: {{ .MasterNs }}
  annotations:
    version: {{ .Version }}
spec:
  operators:
  - name: ibm-licensing-operator
    namespace: {{ .ControlNs }}
    channel: {{ .Channel }}
    packageName: ibm-licensing-operator-app
    scope: public
    installPlanApproval: {{ .ApprovalMode }}
    sourceName: {{ .CatalogSourceName }}
    sourceNamespace: {{ .CatalogSourceNs }}
  - name: ibm-mongodb-operator
    namespace: {{ .MasterNs }}
    channel: {{ .Channel }}
    packageName: ibm-mongodb-operator-app
    installPlanApproval: {{ .ApprovalMode }}
    sourceName: {{ .CatalogSourceName }}
    sourceNamespace: {{ .CatalogSourceNs }}
  - name: ibm-cert-manager-operator
    namespace: {{ .ControlNs }}
    channel: {{ .Channel }}
    packageName: ibm-cert-manager-operator
    scope: public
    installPlanApproval: {{ .ApprovalMode }}
    sourceName: {{ .CatalogSourceName }}
    sourceNamespace: {{ .CatalogSourceNs }}
  - name: ibm-iam-operator
    namespace: {{ .MasterNs }}
    channel: {{ .Channel }}
    packageName: ibm-iam-operator
    scope: public
    installPlanApproval: {{ .ApprovalMode }}
    sourceName: {{ .CatalogSourceName }}
    sourceNamespace: {{ .CatalogSourceNs }}
  - name: ibm-management-ingress-operator
    namespace: {{ .MasterNs }}
    channel: {{ .Channel }}
    packageName: ibm-management-ingress-operator-app
    scope: public
    installPlanApproval: {{ .ApprovalMode }}
    sourceName: {{ .CatalogSourceName }}
    sourceNamespace: {{ .CatalogSourceNs }}
  - name: ibm-ingress-nginx-operator
    namespace: {{ .MasterNs }}
    channel: {{ .Channel }}
    packageName: ibm-ingress-nginx-operator-app
    scope: public
    installPlanApproval: {{ .ApprovalMode }}
    sourceName: {{ .CatalogSourceName }}
    sourceNamespace: {{ .CatalogSourceNs }}
  - channel: {{ .Channel }}
    name: ibm-events-operator
    namespace: {{ .MasterNs }}
    packageName: ibm-events-operator
    scope: public
    installPlanApproval: {{ .ApprovalMode }}
    sourceName: {{ .CatalogSourceName }}
    sourceNamespace: {{ .CatalogSourceNs }}
  - channel: {{ .Channel }}
    name: ibm-zen-operator
    namespace: {{ .MasterNs }}
    packageName: ibm-zen-operator
    scope: public
    installPlanApproval: {{ .ApprovalMode }}
    sourceName: {{ .CatalogSourceName }}
    sourceNamespace: {{ .CatalogSourceNs }}
`

const ODLMClusterSubscription = `
apiVersion: operators.coreos.com/v1alpha1
kind: Subscription
metadata:
  name: operand-deployment-lifecycle-manager-app
  namespace: {{ .MasterNs }}
spec:
  channel: {{ .Channel }}
  installPlanApproval: Automatic
  name: ibm-odlm
  source: {{ .CatalogSourceName }}
  sourceNamespace: {{ .CatalogSourceNs }}
`

const ODLMNamespacedSubscription = `
apiVersion: operators.coreos.com/v1alpha1
kind: Subscription
metadata:
  name: operand-deployment-lifecycle-manager-app
  namespace: {{ .MasterNs }}
spec:
  channel: {{ .Channel }}
  installPlanApproval: Automatic
  name: ibm-odlm
  source: {{ .CatalogSourceName }}
  sourceNamespace: {{ .CatalogSourceNs }}
  config:
    env:
    - name: INSTALL_SCOPE
      value: namespaced
    - name: ISOLATED_MODE
      value: "{{ .IsolatedModeEnable }}"
`<|MERGE_RESOLUTION|>--- conflicted
+++ resolved
@@ -255,17 +255,16 @@
     packageName: cloud-native-postgresql
     scope: public
     installPlanApproval: {{ .ApprovalMode }}
-<<<<<<< HEAD
-  - channel: v3
+  - channel: {{ .Channel }}
     name: ibm-apicatalog
     namespace: {{ .MasterNs }}
     packageName: ibm-apicatalog
-=======
+    scope: public
+    installPlanApproval: {{ .ApprovalMode }}
   - channel: {{ .Channel }}
     name: ibm-user-data-services-operator
     namespace: {{ .MasterNs }}
     packageName: ibm-user-data-services-operator
->>>>>>> 15fb1d76
     scope: public
     installPlanApproval: {{ .ApprovalMode }}
 `
