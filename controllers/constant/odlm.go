--- conflicted
+++ resolved
@@ -562,23 +562,14 @@
     sourceName: {{ .CatalogSourceName }}
     sourceNamespace: "{{ .CatalogSourceNs }}"
   - name: ibm-management-ingress-operator
-<<<<<<< HEAD
-    namespace: "{{ .CPFSNs }}"
-    channel: v3.23
-=======
-    namespace: {{ .CPFSNs }}
+    namespace: "{{ .CPFSNs }}"
     channel: {{ .Channel }}
->>>>>>> f4f7ce41
     packageName: ibm-management-ingress-operator-app
     scope: public
     installPlanApproval: {{ .ApprovalMode }}
     sourceName: {{ .CatalogSourceName }}
-<<<<<<< HEAD
-    sourceNamespace: "{{ .CatalogSourceNs }}"
-=======
-    sourceNamespace: {{ .CatalogSourceNs }}
+    sourceNamespace: "{{ .CatalogSourceNs }}"
     supportStatus: maintained
->>>>>>> f4f7ce41
   - name: ibm-ingress-nginx-operator
     namespace: "{{ .CPFSNs }}"
     channel: v3.23
@@ -586,12 +577,8 @@
     scope: public
     installPlanApproval: {{ .ApprovalMode }}
     sourceName: {{ .CatalogSourceName }}
-<<<<<<< HEAD
-    sourceNamespace: "{{ .CatalogSourceNs }}"
-=======
-    sourceNamespace: {{ .CatalogSourceNs }}
+    sourceNamespace: "{{ .CatalogSourceNs }}"
     supportStatus: maintained
->>>>>>> f4f7ce41
   - name: ibm-auditlogging-operator
     namespace: "{{ .CPFSNs }}"
     channel: v3.23
@@ -599,12 +586,8 @@
     scope: public
     installPlanApproval: {{ .ApprovalMode }}
     sourceName: {{ .CatalogSourceName }}
-<<<<<<< HEAD
-    sourceNamespace: "{{ .CatalogSourceNs }}"
-=======
-    sourceNamespace: {{ .CatalogSourceNs }}
+    sourceNamespace: "{{ .CatalogSourceNs }}"
     supportStatus: maintained
->>>>>>> f4f7ce41
   - name: ibm-platform-api-operator
     namespace: "{{ .CPFSNs }}"
     channel: v3.23
@@ -1080,23 +1063,14 @@
     sourceName: {{ .CatalogSourceName }}
     sourceNamespace: "{{ .CatalogSourceNs }}"
   - name: ibm-management-ingress-operator
-<<<<<<< HEAD
-    namespace: "{{ .CPFSNs }}"
-    channel: v3.23
-=======
-    namespace: {{ .CPFSNs }}
+    namespace: "{{ .CPFSNs }}"
     channel: {{ .Channel }}
->>>>>>> f4f7ce41
     packageName: ibm-management-ingress-operator-app
     scope: public
     installPlanApproval: {{ .ApprovalMode }}
     sourceName: {{ .CatalogSourceName }}
-<<<<<<< HEAD
-    sourceNamespace: "{{ .CatalogSourceNs }}"
-=======
-    sourceNamespace: {{ .CatalogSourceNs }}
+    sourceNamespace: "{{ .CatalogSourceNs }}"
     supportStatus: maintained
->>>>>>> f4f7ce41
   - name: ibm-ingress-nginx-operator
     namespace: "{{ .CPFSNs }}"
     channel: v3.23
@@ -1104,12 +1078,8 @@
     scope: public
     installPlanApproval: {{ .ApprovalMode }}
     sourceName: {{ .CatalogSourceName }}
-<<<<<<< HEAD
-    sourceNamespace: "{{ .CatalogSourceNs }}"
-=======
-    sourceNamespace: {{ .CatalogSourceNs }}
+    sourceNamespace: "{{ .CatalogSourceNs }}"
     supportStatus: maintained
->>>>>>> f4f7ce41
   - channel: v3
     name: ibm-events-operator
     namespace: "{{ .CPFSNs }}"
