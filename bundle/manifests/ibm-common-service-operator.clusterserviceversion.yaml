apiVersion: operators.coreos.com/v1alpha1
kind: ClusterServiceVersion
metadata:
  annotations:
    alm-examples: |-
      [
        {
          "apiVersion": "operator.ibm.com/v3",
          "kind": "CommonService",
          "metadata": {
            "labels": {
              "app.kubernetes.io/instance": "ibm-common-service-operator",
              "app.kubernetes.io/managed-by": "ibm-common-service-operator",
              "app.kubernetes.io/name": "ibm-common-service-operator"
            },
            "name": "example-commonservice"
          },
          "spec": {
            "size": "starterset"
          }
        }
      ]
    capabilities: Seamless Upgrades
    containerImage: icr.io/cpopen/common-service-operator:latest
<<<<<<< HEAD
    createdAt: "2023-07-26T17:27:50Z"
=======
    createdAt: "2020-10-19T21:38:33Z"
>>>>>>> 23458be1
    description: The IBM Common Service Operator is used to deploy IBM Common Services
    nss.operator.ibm.com/managed-operators: ibm-common-service-operator
    olm.skipRange: ">=3.3.0 <4.2.0"
    operatorChannel: v4.2
    operatorVersion: 4.2.0
    operators.openshift.io/infrastructure-features: '["disconnected"]'
    operators.operatorframework.io/builder: operator-sdk-v1.28.0
    operators.operatorframework.io/project_layout: go.kubebuilder.io/v3
    repository: https://github.com/IBM/ibm-common-service-operator
    support: IBM
  labels:
    operatorframework.io/arch.amd64: supported
    operatorframework.io/arch.ppc64le: supported
    operatorframework.io/arch.s390x: supported
    operatorframework.io/os.linux: supported
  name: ibm-common-service-operator.v4.2.0
  namespace: placeholder
spec:
  apiservicedefinitions: {}
  customresourcedefinitions:
    owned:
      - description: CommonService is the Schema for the commonservices API. Documentation For additional details regarding install parameters check https://ibm.biz/icpfs39install. License By installing this product you accept the license terms https://ibm.biz/icpfs39license
        displayName: CommonService
        kind: CommonService
        name: commonservices.operator.ibm.com
        specDescriptors:
          - description: 'Accepting the license - URL: https://ibm.biz/integration-licenses'
            displayName: Accept
            path: license.accept
            value:
              - false
            x-descriptors:
              - urn:alm:descriptor:com.tectonic.ui:checkbox
          - description: The size of deployment profile for IBM Cloud Pak foundational services
            displayName: Size
            path: size
            x-descriptors:
              - urn:alm:descriptor:com.tectonic.ui:select:starterset
              - urn:alm:descriptor:com.tectonic.ui:select:starter
              - urn:alm:descriptor:com.tectonic.ui:select:small
              - urn:alm:descriptor:com.tectonic.ui:select:medium
              - urn:alm:descriptor:com.tectonic.ui:select:large
              - urn:alm:descriptor:com.tectonic.ui:select:production
          - description: The profile controller for IBM Cloud Pak foundational services
            displayName: ProfileController
            path: profileController
            x-descriptors:
              - urn:alm:descriptor:com.tectonic.ui:select:default
              - urn:alm:descriptor:com.tectonic.ui:select:commonservice
              - urn:alm:descriptor:com.tectonic.ui:select:turbonomic
              - urn:alm:descriptor:com.tectonic.ui:select:vpa
        statusDescriptors:
          - description: Installed Bedrock Operator Name
            displayName: Name
            path: bedrockOperators[0].name
          - description: Installed Bedrock Operator InstallPlan Name
            displayName: InstallPlanName
            path: bedrockOperators[0].installPlanName
          - description: Installed Bedrock Operator Status
            displayName: OperatorStatus
            path: bedrockOperators[0].operatorStatus
          - description: Installed Bedrock Operator Subscription Status
            displayName: SubscriptionStatus
            path: bedrockOperators[0].subscriptionStatus
          - description: Installed Bedrock Operator Version
            displayName: Version
            path: bedrockOperators[0].version
          - description: Installed Bedrock Operator Troubleshooting
            displayName: Troubleshooting
            path: bedrockOperators[0].troubleshooting
          - description: The Overall Status Of All Installed Bedrock Operators
            displayName: OverallStatus
            path: overallStatus
        version: v3
  description: |-
    # Introduction

    The `IBM Cloud Pak foundational services` is a bridge to connect IBM Cloud Paks and Operand Deployment Lifecycle Manager (ODLM) with IBM Cloud Pak foundational services. You can also install the `IBM Cloud Pak foundational services` in stand-alone mode.

    When you install this operator, the operator completes the following tasks:

      - Installs ODLM in all namespaces mode
      - Creates the `ibm-common-services` namespace
      - Creates the Common Services `OperandRegistry` and `OperandConfig` in the `ibm-common-services` namespace

    # Details
    For more information about installing this operator and other Common Services operators, see [Installer documentation](http://ibm.biz/cpcs_opinstall). If you are using this operator as part of an IBM Cloud Pak, see the documentation for that IBM Cloud Pak to learn more about how to install and use the operator service. For more information about IBM Cloud Paks, see [IBM Cloud Paks that use Common Services](http://ibm.biz/cpcs_cloudpaks).

    For more information about the available IBM Cloud Pak foundational services, see the [IBM Knowledge Center](http://ibm.biz/cpcsdocs).

    ## Supported platforms

    Red Hat OpenShift Container Platform 4.5 or newer installed on one of the following platforms:

     - Linux x86_64
     - Linux on Power (ppc64le)
     - Linux on IBM Z and LinuxONE

    ## Operator versions

     - 4.2.0

    ## Prerequisites

    Before you install this operator, you need to first install the operator prerequisites:

    - For the list of prerequisites for installing the operator, see the IBM Knowledge Center [Preparing to install services documentation](http://ibm.biz/cpcs_opinstprereq).

    ### Resources Required

    #### Minimum scheduling capacity

    | Software                   | Memory (MB) | CPU (cores) | Disk (GB) | Nodes  |
    | -------------------------- | ----------- | ----------- | --------- | ------ |
    | ibm common service operator | 200          | 0.2        | 1          | worker |
    | **Total**                  | 200         | 0.2         | 1         |        |

    ## Documentation

    - If you are using the operator as part of an IBM Cloud Pak, see the documentation for that IBM Cloud Pak. For a list of IBM Cloud Paks, see [IBM Cloud Paks that use IBM Cloud Pak foundational services](http://ibm.biz/cpcs_cloudpaks).
    - If you are using the operator in stand-alone mode or with an IBM Containerized Software, see the IBM Cloud Pak foundational services Knowledge Center [Installer documentation](http://ibm.biz/cpcs_opinstall).

    ## Installing

    For installation, see the [IBM Cloud Platform Common Services documentation](http://ibm.biz/cpcsdocs).

    ## Configuration

    For configuration, see the [IBM Cloud Platform Common Services documentation](http://ibm.biz/cpcsdocs).

    ### SecurityContextConstraints Requirements

    The IBM Common Service Operator supports running with the OpenShift Container Platform 4.3 default restricted Security Context Constraints (SCCs) and IBM Cloud Pak Security Context Constraints (SCCs).

    For more information about the OpenShift Container Platform Security Context Constraints, see [Managing Security Context Constraints](https://docs.openshift.com/container-platform/4.3/authentication/managing-security-context-constraints.html).

    For more information about the IBM Cloud Pak Security Context Constraints, see [Managing Security Context Constraints](https://ibm.biz/cpkspec-scc).

    ### Limitations

    No
  displayName: IBM Cloud Pak foundational services
  icon:
    - base64data: iVBORw0KGgoAAAANSUhEUgAAAK8AAACvCAMAAAC8TH5HAAAABGdBTUEAALGPC/xhBQAAAAFzUkdCAK7OHOkAAAB1UExURQAAAJGS77CC4pCS75yM64uV8pSQ7puA85OV87OB4auF5Hyd+H2c936b9n6b94Ca9n+b9n+b9n+b9qOJ56SI55yM6qSI536b96aH5q2D45mN64OZ9ZWQ7oyU8XWg+6uG5oqg/p6L6m+k/ZuY+3mr/6qQ9LqM80D8C0oAAAAbdFJOUwA67R4KKxMBBP6ak6vZgVtJxG5ot+hQ7YDVkwC2C58AAAuSSURBVHja7ZyJerK8EoCDCSTKjoiIS13of/+XeGYm4NLKrvj1OYxt7aa8TiazJZGxSSaZZJJJJvmcSCn/Eq7Cz79DLJk0rb+kXdM9nz0m/4p2mZufz3lAZvEn1HsGye2J9128h7/Gezj8Nd7D3+I9/xu8SjWHrS76bfN8A+NsYxjowCvbPN+QSGB6kWi6QHteyQLPfx+wYsH2eHSthgu05lXMy/PceRcwxtnjdnts4mjLq5hBceVdcVsya71FMeov0JIXMuQwR+DoXX5EMgf0uz2GrDYbb8mrmE+4Z/NdvDCApN+jX3uFdrySqfW70wzFbFLwWtVNkXa8ONlIvfx9Dk0xSyvYq0NpxasYJ9o8emcUVCw6EjGvuUpLXgfVm9cP1fAZp1yyCKeGBf8pB96g9jUZ57c6s1vIIAUfjXqY9eFg1yiuKJnOECzeW+TJm0+rxRGGWfcP7/dld8bZwqcp/dJqIs9hrJIJ/JD2abV5j1StfJn1/pofo/Kx0ae1KfAO7/Vld7anfVpf28M5kKPDc9kYLRW4RDhIwYV/PozVUAF39Qre3BmrvsM04nisjHHyJlUjZEOefuBj8UIA81zHfGJ84BYeHAP9LKseP1r5LNnvOlHeXJgqRZbUPzT97PHvBVb48VCX09W54du2u3ZJwjD0It/gqmCue/yoolm4b7tQjmohh7cGAWzHC8x/qOFOZmBG4bbERDkQrVYyiGP7iPwPLGrgsAofYbePonEJ2CHxAuvjxEjLvfUj7J1BaP0irY3i888SA63l3alWgwKjbXueZztOSBoucOE33huIZdsWHChXRds72O069PyHhSEBDiOynbAEBiGreCGJKoa5zT8GVBzt4QNgXc+wbq4YvW+hSMkDYNa4EYihWqlYtmouSsYTo4XvgWezHKDcI+7xuPbMMp7JH0GEfhZGRMDIG5FRtLG1IGCNvTp/d9nFZhMx/DXYH/cgSBv6SscM+Tyf0P450Lw+iCmbOGAMonOeO/XlMyTjgAsfmWAN9Y53RFy0hDAovXBDSBFBVAIHDdUJ2lre3J6AVG9Hcln5NQyKCUcrd390g5/BtjpNR2KNGwTVpRDSmk6et6jwCv0ScVhpxopxl3DBIjzVjrYk5gVuEPAaw7UP+aFV+0ex5Aq8y/hTYhiE/UXjhibrlBUisUm8hmHwqujuH3IqQLA/0dT+Af8Q34hT8du3QXlR4nrdkxhJ0554nwAXhpvj+hLUo2u/zWoJM1aXy70ZP8e97APWJ+WGbN1AXNP8tedAasM96PLu4Ik2jhpHZLkqgdGM5TNjuKzNnhkiUmneH8CSCe9wpXV429HDlCu7GcV9JwemWoEbWr3rGZx2iMs5F4+T3S1p89DoYGvkUeLCKC67m+uBsVwVuGpI+QVohGtZ6rHrU+Cu/UaP/ps4KY3iWhlipwNwd4Arh1WLCIy4lpA/2yiF4XZ9ehgMuaRgt7r6FMWiC9DuL64YWtyCrQKuEOLe1iJsG+eO2W8eo+POdrvVtdULrgG0Dbg76xW1uCDcm5GCguzDAeNlz0qPqgfzGunJeAl4aOug6KYQ7l2WhI7DZEMqZ7L5a1uBZWTQF3/QVHvmUosOBX0ZVkbfkgNtDYCbDcDVsIKbQYCJBCY/gak7FHQh+bqiX7LwsnuYfr1gqUTCUsPWgsWdF1H2I1/ZoYBMSLs3o3/blyke+FRiEPE9c1Huq9dpV60GWQNmvybSIrCnee0SGIlDJzJfVzwrttTq7bfkUNCSzV71a19pScNOGHrmi9pWV/Uue6lXYpEcBFfgslSOPG0MBTASc/YK3455PEqvyYY5r0G4AeH6gWHqSCyVxQ2s9ksJw9B/ATBYVUy8fdRL6ZhhlPo1HpIyHelM38OmCuA6oWvzwTah69DTbiW6qxdMCdPdAIGLbrC8lyIimxHRgrhQcA+cdoqluxXc0u7qhcTGNBAYeKkB9CTASfJjVuTo7mvoRsO676Ci+LRanVbd91YgLggp2GI1/kpRq7MAXnuDjBhC8Qpkl3UepwIXgblseDQq2XBcUK8bru0hGgbni7ynzrMNs1xOuJDmNQMAsfAI2B0CjOaAvKuuK2aES8C8XU8Sn98H9SKw12/SwfwVzNyArOLOL1lxEpO37/lKFujlpW3UfTSZwpxaQCkXb+JVd3OAAg1xrQ4vFGzC0MDrbuvLSGtRiSVYuonjeNU5MxMWAVudZzct1azdLmUXzGZLV7BCySxG6Zrq4MsFXqv79A7WiLu1OwwLFgElr7VA3LQjLtZnCCx7+KNo7a4BuG3lhRmKWXQ0LME40Gbxsqt6BQH3arExZ+viCl67Ib1rGHFLQPIQL7JFnHTjRfUCb68whR1mXM3dttpjcWvIAS6uNCRxlmVxxypeCVJw3wjl0/LzmrfaVG4kBgFT6ge57wJ4M7OTfmlNS4j+McpB4G2rTfBGkhAwp2UcWfB2cw/FFogBKQvxrhtTLMnMZYJiFG4eeLM0zVLRg3dIzmJvAbfRgiXjS81rXfeBLIE3TTuVQneZeH8Fb4HXFQ0rcGKJcsNFXsRdduYdViSQBQNy0LCilaSIu+R3TeqP8KKLQAXXzjgw3hR5l3erFvoldOOVr9Cv5eK6v1tzXch0UZfLNGEPvGQi3fU7tMi1m45PgCtb4Nin974Lftmd9yUtJZ94q/NgUG9KvA9rWOjgwKATMTqv3mpcbcDgQxaLRbpYyp+89/5tLMF98GTAVZsP4LfpAuXRYnALBwof+0AxejR0EVVpO4ARbvpz96D1GV7FvNoJB4lNDLiQOKofIQSTicQcnzeq5ZUsxTpi8ctQJeVrJmNj8wbEWxHhYNxjXff8UiT1vww1Oq9R59Dgz1gGb5Kff5a62jA/4tD222Ml75J4zd+8uglmfcQB76s2nktsM2w2z8p2yamWG90eTNrd9ly/ALnAtlP8LO5a1FdSo9sv7h3cVvGqGHkXT9Sr+3ZcjO4faNNYUMErkHf2tIeuqBNhjc0bHXEDoVHBa20qeRm1liw1Mq9H29z68Ard+hs7f0BzWD/3S8g7q+TV3RohR8VVLqq34pgR2G8NL9O8alx3Rrvy7Cr3q2LkXTyPClrBY55JgPqCthFGVbxsgbxxRd2jxKCGTS/zpelW0beD8pB4NxVhVw7t2HSvj0m9lfUx5A/zzWw2q0yPHzYHjWEOuDXvWLnhAtL1Gah3XrWsImkL/WjAkoX7au+r00bQ7my+qFr4ekETpFvyUGsOKOAgZrNNZaE2InCx9XF/qVmFQwNGBVevs42n31K9+5oqFxw0GURc22UayXjBenHrY1Z7UJ/FpOCkRsFjWe+SNsLuef2xCm0QMfvwe60pxnGf5v7iNTR/xWZWb8GjWcOFgBtK3FLBM+uTCpatd5aigue1Pngs4yVcp8VphmT+YYuQGIhxm/Fu37w+j0mPBk4+BIy4ett8q52lGJTneJsbHwHGwx/FQYp2Q6wtogCWH8DNLtdt0S1Pi6RICx8JG1nFCluOV9yWLgrrjAI4HfVQNtYu5emw9ri0EyZGWpCNORYxvVuAGZeHgLIuEVZB5UnAqGLryfsLvDx31Gfa6czSSW+D7XRFVZgEyizlRfEm3yJFSaiM+HQ5Ee5ll3SNVgCczkvi+SJ5c+PMMtIV0BLu6RL32P8Lry8pcVHJcZoYlniDcCNJ49Xp+/uk5QK20PP0kLWYP8qsg2zuvl/VyAlQS1bQ7SnjfQ814O7WeF4jX/P/5l//fT2V77svePeNd/gFNam/FN/eZPd9io0B/ojOwMWVsA8/wO1RZvc/nOgTbqfi7okAfDbUe+KDjcVsPq9X81eJPK/g/So476kfWUG1S6vjmcIqYpGkGwT7r4t8FfffdIP7ajmdNlnC2Qto2fWNtixjudRr4a+VLF0uTa4vJF8XKuXbg/Hr33TjffKn3gp/kkkmmWSSSSaZZJJJJplkkkkmmWSS/yf5H6HANgUotAMHAAAAAElFTkSuQmCC
      mediatype: image/png
  install:
    spec:
      clusterPermissions:
        - rules:
            - apiGroups:
                - ""
              resourceNames:
                - common-service-maps
              resources:
                - configmaps
              verbs:
                - delete
                - update
            - apiGroups:
                - ""
              resources:
                - configmaps
              verbs:
                - create
                - get
                - list
                - watch
            - apiGroups:
                - ""
              resources:
                - secrets
              verbs:
                - get
            - apiGroups:
                - storage.k8s.io
              resources:
                - storageclasses
              verbs:
                - get
                - list
                - watch
            - apiGroups:
                - admissionregistration.k8s.io
              resources:
                - mutatingwebhookconfigurations
                - validatingwebhookconfigurations
              verbs:
                - create
                - delete
                - get
                - list
                - patch
                - update
                - watch
            - apiGroups:
                - config.openshift.io
              resources:
                - infrastructures
              verbs:
                - get
          serviceAccountName: ibm-common-service-operator
      deployments:
        - label:
            app.kubernetes.io/instance: ibm-common-service-operator
            app.kubernetes.io/managed-by: ibm-common-service-operator
            app.kubernetes.io/name: ibm-common-service-operator
          name: ibm-common-service-operator
          spec:
            replicas: 1
            selector:
              matchLabels:
                name: ibm-common-service-operator
            strategy:
              type: Recreate
            template:
              metadata:
                annotations:
                  productID: 068a62892a1e4db39641342e592daa25
                  productMetric: FREE
                  productName: IBM Cloud Platform Common Services
                labels:
                  app.kubernetes.io/instance: ibm-common-service-operator
                  app.kubernetes.io/managed-by: ibm-common-service-operator
                  app.kubernetes.io/name: ibm-common-service-operator
                  name: ibm-common-service-operator
              spec:
                affinity:
                  nodeAffinity:
                    requiredDuringSchedulingIgnoredDuringExecution:
                      nodeSelectorTerms:
                        - matchExpressions:
                            - key: kubernetes.io/arch
                              operator: In
                              values:
                                - amd64
                                - ppc64le
                                - s390x
                containers:
                  - command:
                      - /manager
                    env:
                      - name: OPERATOR_NAMESPACE
                        valueFrom:
                          fieldRef:
                            apiVersion: v1
                            fieldPath: metadata.namespace
                      - name: WATCH_NAMESPACE
                        valueFrom:
                          fieldRef:
                            fieldPath: metadata.annotations['olm.targetNamespaces']
                      - name: OPERATOR_NAME
                        value: ibm-common-service-operator
                      - name: IBM_CS_WEBHOOK_IMAGE
                        value: icr.io/cpopen/cpfs/ibm-cs-webhook:1.18.0
                      - name: IBM_SECRETSHARE_OPERATOR_IMAGE
                        value: icr.io/cpopen/cpfs/ibm-secretshare-operator:1.19.0
                      - name: IBM_ZEN_OPERATOR_IMAGE
                        value: icr.io/cpopen/ibm-zen-operator:1.7.0
                    image: icr.io/cpopen/common-service-operator:latest 
                    imagePullPolicy: IfNotPresent
                    livenessProbe:
                      failureThreshold: 10
                      httpGet:
                        path: /healthz
                        port: 8081
                      initialDelaySeconds: 120
                      periodSeconds: 60
                      timeoutSeconds: 10
                    name: ibm-common-service-operator
                    ports:
                      - containerPort: 9443
                        name: webhook-server
                        protocol: TCP
                    readinessProbe:
                      failureThreshold: 10
                      httpGet:
                        path: /readyz
                        port: 8081
                      initialDelaySeconds: 3
                      periodSeconds: 20
                      timeoutSeconds: 3
                    resources:
                      limits:
                        cpu: 500m
                        memory: 512Mi
                      requests:
                        cpu: 100m
                        memory: 200Mi
                    securityContext:
                      allowPrivilegeEscalation: false
                      capabilities:
                        drop:
                          - ALL
                      privileged: false
                      readOnlyRootFilesystem: true
                      runAsNonRoot: true
                    volumeMounts:
                      - mountPath: /tmp/k8s-webhook-server/serving-certs
                        name: cert
                        readOnly: true
                serviceAccountName: ibm-common-service-operator
                terminationGracePeriodSeconds: 10
                volumes:
                  - name: cert
                    secret:
                      defaultMode: 420
                      secretName: webhook-server-cert
      permissions:
        - rules:
            - apiGroups:
                - cert-manager.io
              resources:
                - certificates
                - issuers
              verbs:
                - create
                - delete
                - get
                - list
                - watch
            - apiGroups:
                - apps
              resources:
                - deployments
                - statefulsets
                - daemonsets
              verbs:
                - get
                - list
                - patch
                - update
                - watch
            - apiGroups:
                - operator.ibm.com
              resources:
                - commonservices
                - commonservices/finalizers
                - commonservices/status
                - operandconfigs
                - operandregistries
              verbs:
                - create
                - delete
                - get
                - list
                - patch
                - update
                - watch
            - apiGroups:
                - operators.coreos.com
              resources:
                - subscriptions
                - clusterserviceversions
              verbs:
                - create
                - delete
                - get
                - list
                - patch
                - update
                - watch
            - apiGroups:
                - ""
              resources:
                - namespaces
              verbs:
                - get
            - apiGroups:
                - ""
              resources:
                - pods
              verbs:
                - get
                - list
                - delete
            - apiGroups:
                - ""
              resources:
                - secrets
                - services
              verbs:
                - create
                - delete
                - get
                - list
                - patch
                - update
                - watch
            - apiGroups:
                - ""
              resources:
                - events
              verbs:
                - create
                - get
                - patch
                - update
            - apiGroups:
                - certmanager.k8s.io
              resources:
                - certificates
                - issuers
              verbs:
                - delete
            - apiGroups:
                - monitoring.operator.ibm.com
              resources:
                - exporters
                - prometheusexts
              verbs:
                - delete
            - apiGroups:
                - operator.ibm.com
              resources:
                - operandrequests
                - operandbindinfos
                - cataloguis
                - helmapis
                - helmrepos
              verbs:
                - delete
            - apiGroups:
                - elasticstack.ibm.com
              resources:
                - elasticstacks
              verbs:
                - delete
          serviceAccountName: ibm-common-service-operator
    strategy: deployment
  installModes:
    - supported: true
      type: OwnNamespace
    - supported: true
      type: SingleNamespace
    - supported: true
      type: MultiNamespace
    - supported: true
      type: AllNamespaces
  keywords:
    - IBM
    - Cloud
  links:
    - name: IBM Common Service Operator
      url: https://github.com/IBM/ibm-common-service-operator
  maintainers:
    - email: support@ibm.com
      name: IBM Support
  maturity: alpha
  minKubeVersion: 1.19.0
  provider:
    name: IBM
  relatedImages:
  - image: icr.io/cpopen/common-service-operator:4.2.0
    name: COMMON_SERVICE_OPERATOR_IMAGE
  - image: icr.io/cpopen/cpfs/cpfs-utils:4.2.0
    name: CPFS_UTILS_IMAGE
<<<<<<< HEAD
  version: 4.1.0
  webhookdefinitions:
    - admissionReviewVersions:
        - v1
      containerPort: 443
      deploymentName: ibm-common-service-operator
      failurePolicy: Fail
      generateName: moperandrequest.kb.io
      rules:
        - apiGroups:
            - operator.ibm.com
          apiVersions:
            - v1alpha1
          operations:
            - CREATE
            - UPDATE
          resources:
            - operandrequests
      sideEffects: None
      targetPort: 9443
      type: MutatingAdmissionWebhook
      webhookPath: /mutate-operator-ibm-com-v1alpha1-operandrequest
    - admissionReviewVersions:
        - v1
      containerPort: 443
      deploymentName: ibm-common-service-operator
      failurePolicy: Fail
      generateName: vcommonservice.kb.io
      rules:
        - apiGroups:
            - operator.ibm.com
          apiVersions:
            - v3
          operations:
            - CREATE
            - UPDATE
          resources:
            - commonservices
      sideEffects: None
      targetPort: 9443
      type: ValidatingAdmissionWebhook
      webhookPath: /validate-operator-ibm-com-v3-commonservice
=======
  version: 4.2.0
>>>>>>> 23458be1
<|MERGE_RESOLUTION|>--- conflicted
+++ resolved
@@ -22,11 +22,7 @@
       ]
     capabilities: Seamless Upgrades
     containerImage: icr.io/cpopen/common-service-operator:latest
-<<<<<<< HEAD
     createdAt: "2023-07-26T17:27:50Z"
-=======
-    createdAt: "2020-10-19T21:38:33Z"
->>>>>>> 23458be1
     description: The IBM Common Service Operator is used to deploy IBM Common Services
     nss.operator.ibm.com/managed-operators: ibm-common-service-operator
     olm.skipRange: ">=3.3.0 <4.2.0"
@@ -483,8 +479,7 @@
     name: COMMON_SERVICE_OPERATOR_IMAGE
   - image: icr.io/cpopen/cpfs/cpfs-utils:4.2.0
     name: CPFS_UTILS_IMAGE
-<<<<<<< HEAD
-  version: 4.1.0
+  version: 4.2.0
   webhookdefinitions:
     - admissionReviewVersions:
         - v1
@@ -525,7 +520,4 @@
       sideEffects: None
       targetPort: 9443
       type: ValidatingAdmissionWebhook
-      webhookPath: /validate-operator-ibm-com-v3-commonservice
-=======
-  version: 4.2.0
->>>>>>> 23458be1
+      webhookPath: /validate-operator-ibm-com-v3-commonservice