--- conflicted
+++ resolved
@@ -2191,16 +2191,12 @@
         name: ibm-common-service-webhook
         namespace: ibm-common-services
       spec: {}
-<<<<<<< HEAD
   labels:
     operatorframework.io/arch.amd64: supported
     operatorframework.io/arch.ppc64le: supported
     operatorframework.io/arch.s390x: supported
     operatorframework.io/os.linux: supported
-  name: ibm-common-service-operator.v3.5.0
-=======
   name: ibm-common-service-operator.v3.5.1
->>>>>>> 8309ea24
   namespace: placeholder
 spec:
   apiservicedefinitions: {}
