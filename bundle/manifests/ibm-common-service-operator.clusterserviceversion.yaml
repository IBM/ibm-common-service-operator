apiVersion: operators.coreos.com/v1alpha1
kind: ClusterServiceVersion
metadata:
  annotations:
    alm-examples: |-
      [
        {
          "apiVersion": "operator.ibm.com/v3",
          "kind": "CommonService",
          "metadata": {
            "labels": {
              "app.kubernetes.io/instance": "ibm-common-service-operator",
              "app.kubernetes.io/managed-by": "ibm-common-service-operator",
              "app.kubernetes.io/name": "ibm-common-service-operator"
            },
            "name": "example-commonservice"
          },
          "spec": {
            "size": "starterset"
          }
        }
      ]
    capabilities: Seamless Upgrades
    cloudPakThemesVersion: styles467.css
<<<<<<< HEAD
    containerImage: icr.io/cpopen/common-service-operator:4.6.12
    createdAt: "2025-03-06T19:45:25Z"
=======
    containerImage: icr.io/cpopen/common-service-operator:latest
    createdAt: "2025-03-05T20:28:45Z"
>>>>>>> 61aa05f8
    description: The IBM Cloud Pak foundational services operator is used to deploy IBM foundational services.
    nss.operator.ibm.com/managed-operators: ibm-common-service-operator
    nss.operator.ibm.com/managed-webhooks: ""
    olm.skipRange: ">=3.3.0 <4.6.12"
    operatorChannel: v4.6
    operatorVersion: 4.6.12
    operators.openshift.io/infrastructure-features: '["disconnected"]'
    features.operators.openshift.io/disconnected: "true"
    features.operators.openshift.io/fips-compliant: "true"
    features.operators.openshift.io/proxy-aware: "false"
    features.operators.openshift.io/tls-profiles: "false"
    features.operators.openshift.io/token-auth-aws: "false"
    features.operators.openshift.io/token-auth-azure: "false"
    features.operators.openshift.io/token-auth-gcp: "false"
    operators.operatorframework.io/builder: operator-sdk-v1.38.0
    operators.operatorframework.io/project_layout: go.kubebuilder.io/v4
    repository: https://github.com/IBM/ibm-common-service-operator
    support: IBM
  labels:
    operatorframework.io/arch.amd64: supported
    operatorframework.io/arch.ppc64le: supported
    operatorframework.io/arch.s390x: supported
    operatorframework.io/os.linux: supported
  name: ibm-common-service-operator.v4.6.12
  namespace: placeholder
spec:
  apiservicedefinitions: {}
  customresourcedefinitions:
    owned:
      - description: CommonService is the Schema for the commonservices API. Documentation For additional details regarding install parameters check https://ibm.biz/icpfs39install. License By installing this product you accept the license terms https://ibm.biz/icpfs39license
        displayName: CommonService
        kind: CommonService
        name: commonservices.operator.ibm.com
        specDescriptors:
          - description: License information for this instance. You must accept the license.
            displayName: License
            path: license
          - description: Read and accept the license that is applicable to your installation. For more information, see https://ibm.biz/icpfs39license
            displayName: Accept
            path: license.accept
            value:
              - false
            x-descriptors:
              - urn:alm:descriptor:com.tectonic.ui:checkbox
          - path: license.license
            x-descriptors:
              - urn:alm:descriptor:com.tectonic.ui:hidden
          - path: license.use
            x-descriptors:
              - urn:alm:descriptor:com.tectonic.ui:hidden
          - path: license.key
            x-descriptors:
              - urn:alm:descriptor:com.tectonic.ui:hidden
          - path: license.use
            x-descriptors:
              - urn:alm:descriptor:com.tectonic.ui:hidden
          - description: The size of deployment profile for IBM Cloud Pak foundational services.
            displayName: Size
            path: size
            x-descriptors:
              - urn:alm:descriptor:com.tectonic.ui:select:starterset
              - urn:alm:descriptor:com.tectonic.ui:select:starter
              - urn:alm:descriptor:com.tectonic.ui:select:small
              - urn:alm:descriptor:com.tectonic.ui:select:medium
              - urn:alm:descriptor:com.tectonic.ui:select:large
              - urn:alm:descriptor:com.tectonic.ui:select:production
          - displayName: Operator namespace
            path: operatorNamespace
            x-descriptors:
              - urn:alm:descriptor:io.kubernetes:Namespace
          - displayName: Services namespace
            path: servicesNamespace
            x-descriptors:
              - urn:alm:descriptor:io.kubernetes:Namespace
          - displayName: Storage class
            path: storageClass
            x-descriptors:
              - urn:alm:descriptor:io.kubernetes:StorageClass
              - urn:alm:descriptor:com.tectonic.ui:advanced
          - displayName: FIPS mode
            path: fipsEnabled
            x-descriptors:
              - urn:alm:descriptor:com.tectonic.ui:booleanSwitch
              - urn:alm:descriptor:com.tectonic.ui:advanced
          - displayName: HugePages Setting
            path: hugePages.enable
            x-descriptors:
              - urn:alm:descriptor:com.tectonic.ui:booleanSwitch
              - urn:alm:descriptor:com.tectonic.ui:advanced
          - description: The profile controller for IBM Cloud Pak foundational services
            displayName: ProfileController
            path: profileController
            x-descriptors:
              - urn:alm:descriptor:com.tectonic.ui:select:default
              - urn:alm:descriptor:com.tectonic.ui:select:commonservice
              - urn:alm:descriptor:com.tectonic.ui:select:turbonomic
              - urn:alm:descriptor:com.tectonic.ui:select:vpa
              - urn:alm:descriptor:com.tectonic.ui:advanced
          - displayName: Identity management custom hostname
            path: routeHost
            x-descriptors:
              - urn:alm:descriptor:com.tectonic.ui:advanced
          - displayName: Identity management custom certificates
            path: BYOCACertificate
            x-descriptors:
              - urn:alm:descriptor:com.tectonic.ui:booleanSwitch
              - urn:alm:descriptor:com.tectonic.ui:advanced
          - displayName: Identity management default admin username
            path: defaultAdminUser
            x-descriptors:
              - urn:alm:descriptor:com.tectonic.ui:advanced
          - displayName: Custom OLM catalog name
            path: catalogName
            x-descriptors:
              - urn:alm:descriptor:com.tectonic.ui:advanced
          - displayName: Custom OLM catalog namespace
            path: catalogNamespace
            x-descriptors:
              - urn:alm:descriptor:io.kubernetes:Namespace
              - urn:alm:descriptor:com.tectonic.ui:advanced
          - displayName: OLM Install Plan approval mode
            path: installPlanApproval
            x-descriptors:
              - urn:alm:descriptor:com.tectonic.ui:select:Automatic
              - urn:alm:descriptor:com.tectonic.ui:select:Manual
              - urn:alm:descriptor:com.tectonic.ui:advanced
          - path: manualManagement
            x-descriptors:
              - urn:alm:descriptor:com.tectonic.ui:hidden
          - path: features
            x-descriptors:
              - urn:alm:descriptor:com.tectonic.ui:hidden
          - path: services
            x-descriptors:
              - urn:alm:descriptor:com.tectonic.ui:hidden
        statusDescriptors:
          - description: Installed Bedrock Operator Name
            displayName: Name
            path: bedrockOperators[0].name
          - description: Installed Bedrock Operator InstallPlan Name
            displayName: InstallPlanName
            path: bedrockOperators[0].installPlanName
          - description: Installed Bedrock Operator Status
            displayName: OperatorStatus
            path: bedrockOperators[0].operatorStatus
          - description: Installed Bedrock Operator Subscription Status
            displayName: SubscriptionStatus
            path: bedrockOperators[0].subscriptionStatus
          - description: Installed Bedrock Operator Version
            displayName: Version
            path: bedrockOperators[0].version
          - description: Installed Bedrock Operator Troubleshooting
            displayName: Troubleshooting
            path: bedrockOperators[0].troubleshooting
          - description: The Overall Status Of All Installed Bedrock Operators
            displayName: OverallStatus
            path: overallStatus
        version: v3
  description: |-
    # Introduction

    The `IBM Cloud Pak foundational services` is a bridge to connect IBM Cloud Paks and Operand Deployment Lifecycle Manager (ODLM) with IBM Cloud Pak foundational services. You can also install the `IBM Cloud Pak foundational services` in stand-alone mode.

    When you install this operator, the operator completes the following tasks:

      - Installs ODLM operator namespace
      - Creates the Common Services `OperandRegistry` and `OperandConfig` in the service namespace

    # Details
    For more information about installing this operator and other Common Services operators, see [Installer documentation](http://ibm.biz/cpcs_opinstall). If you are using this operator as part of an IBM Cloud Pak, see the documentation for that IBM Cloud Pak to learn more about how to install and use the operator service. For more information about IBM Cloud Paks, see [IBM Cloud Paks that use Common Services](http://ibm.biz/cpcs_cloudpaks).

    For more information about the available IBM Cloud Pak foundational services, see the [IBM Knowledge Center](http://ibm.biz/cpcsdocs).

    ## Supported platforms

    Red Hat OpenShift Container Platform 4.5 or newer installed on one of the following platforms:

     - Linux x86_64
     - Linux on Power (ppc64le)
     - Linux on IBM Z and LinuxONE

    ## Operator versions

     - 4.6.12

    ## Prerequisites

    Before you install this operator, you need to first install the operator prerequisites:

    - For the list of prerequisites for installing the operator, see the IBM Knowledge Center [Preparing to install services documentation](http://ibm.biz/cpcs_opinstprereq).

    ### Resources Required

    #### Minimum scheduling capacity

    | Software                   | Memory (MB) | CPU (cores) | Disk (GB) | Nodes  |
    | -------------------------- | ----------- | ----------- | --------- | ------ |
    | ibm common service operator | 200          | 0.2        | 1          | worker |
    | **Total**                  | 200         | 0.2         | 1         |        |

    ## Documentation

    - If you are using the operator as part of an IBM Cloud Pak, see the documentation for that IBM Cloud Pak. For a list of IBM Cloud Paks, see [IBM Cloud Paks that use IBM Cloud Pak foundational services](http://ibm.biz/cpcs_cloudpaks).
    - If you are using the operator in stand-alone mode or with an IBM Containerized Software, see the IBM Cloud Pak foundational services Knowledge Center [Installer documentation](http://ibm.biz/cpcs_opinstall).

    ## Installing

    For installation, see the [IBM Cloud Platform Common Services documentation](http://ibm.biz/cpcsdocs).

    ## Configuration

    For configuration, see the [IBM Cloud Platform Common Services documentation](http://ibm.biz/cpcsdocs).

    ### SecurityContextConstraints Requirements

    The IBM Common Service Operator supports running with the OpenShift Container Platform 4.3 default restricted Security Context Constraints (SCCs) and IBM Cloud Pak Security Context Constraints (SCCs).

    For more information about the OpenShift Container Platform Security Context Constraints, see [Managing Security Context Constraints](https://docs.openshift.com/container-platform/4.3/authentication/managing-security-context-constraints.html).

    For more information about the IBM Cloud Pak Security Context Constraints, see [Managing Security Context Constraints](https://ibm.biz/cpkspec-scc).

    ### Limitations

    No
  displayName: IBM Cloud Pak foundational services
  icon:
    - base64data: iVBORw0KGgoAAAANSUhEUgAAAK8AAACvCAMAAAC8TH5HAAAABGdBTUEAALGPC/xhBQAAAAFzUkdCAK7OHOkAAAB1UExURQAAAJGS77CC4pCS75yM64uV8pSQ7puA85OV87OB4auF5Hyd+H2c936b9n6b94Ca9n+b9n+b9n+b9qOJ56SI55yM6qSI536b96aH5q2D45mN64OZ9ZWQ7oyU8XWg+6uG5oqg/p6L6m+k/ZuY+3mr/6qQ9LqM80D8C0oAAAAbdFJOUwA67R4KKxMBBP6ak6vZgVtJxG5ot+hQ7YDVkwC2C58AAAuSSURBVHja7ZyJerK8EoCDCSTKjoiIS13of/+XeGYm4NLKrvj1OYxt7aa8TiazJZGxSSaZZJJJJvmcSCn/Eq7Cz79DLJk0rb+kXdM9nz0m/4p2mZufz3lAZvEn1HsGye2J9128h7/Gezj8Nd7D3+I9/xu8SjWHrS76bfN8A+NsYxjowCvbPN+QSGB6kWi6QHteyQLPfx+wYsH2eHSthgu05lXMy/PceRcwxtnjdnts4mjLq5hBceVdcVsya71FMeov0JIXMuQwR+DoXX5EMgf0uz2GrDYbb8mrmE+4Z/NdvDCApN+jX3uFdrySqfW70wzFbFLwWtVNkXa8ONlIvfx9Dk0xSyvYq0NpxasYJ9o8emcUVCw6EjGvuUpLXgfVm9cP1fAZp1yyCKeGBf8pB96g9jUZ57c6s1vIIAUfjXqY9eFg1yiuKJnOECzeW+TJm0+rxRGGWfcP7/dld8bZwqcp/dJqIs9hrJIJ/JD2abV5j1StfJn1/pofo/Kx0ae1KfAO7/Vld7anfVpf28M5kKPDc9kYLRW4RDhIwYV/PozVUAF39Qre3BmrvsM04nisjHHyJlUjZEOefuBj8UIA81zHfGJ84BYeHAP9LKseP1r5LNnvOlHeXJgqRZbUPzT97PHvBVb48VCX09W54du2u3ZJwjD0It/gqmCue/yoolm4b7tQjmohh7cGAWzHC8x/qOFOZmBG4bbERDkQrVYyiGP7iPwPLGrgsAofYbePonEJ2CHxAuvjxEjLvfUj7J1BaP0irY3i888SA63l3alWgwKjbXueZztOSBoucOE33huIZdsWHChXRds72O069PyHhSEBDiOynbAEBiGreCGJKoa5zT8GVBzt4QNgXc+wbq4YvW+hSMkDYNa4EYihWqlYtmouSsYTo4XvgWezHKDcI+7xuPbMMp7JH0GEfhZGRMDIG5FRtLG1IGCNvTp/d9nFZhMx/DXYH/cgSBv6SscM+Tyf0P450Lw+iCmbOGAMonOeO/XlMyTjgAsfmWAN9Y53RFy0hDAovXBDSBFBVAIHDdUJ2lre3J6AVG9Hcln5NQyKCUcrd390g5/BtjpNR2KNGwTVpRDSmk6et6jwCv0ScVhpxopxl3DBIjzVjrYk5gVuEPAaw7UP+aFV+0ex5Aq8y/hTYhiE/UXjhibrlBUisUm8hmHwqujuH3IqQLA/0dT+Af8Q34hT8du3QXlR4nrdkxhJ0554nwAXhpvj+hLUo2u/zWoJM1aXy70ZP8e97APWJ+WGbN1AXNP8tedAasM96PLu4Ik2jhpHZLkqgdGM5TNjuKzNnhkiUmneH8CSCe9wpXV429HDlCu7GcV9JwemWoEbWr3rGZx2iMs5F4+T3S1p89DoYGvkUeLCKC67m+uBsVwVuGpI+QVohGtZ6rHrU+Cu/UaP/ps4KY3iWhlipwNwd4Arh1WLCIy4lpA/2yiF4XZ9ehgMuaRgt7r6FMWiC9DuL64YWtyCrQKuEOLe1iJsG+eO2W8eo+POdrvVtdULrgG0Dbg76xW1uCDcm5GCguzDAeNlz0qPqgfzGunJeAl4aOug6KYQ7l2WhI7DZEMqZ7L5a1uBZWTQF3/QVHvmUosOBX0ZVkbfkgNtDYCbDcDVsIKbQYCJBCY/gak7FHQh+bqiX7LwsnuYfr1gqUTCUsPWgsWdF1H2I1/ZoYBMSLs3o3/blyke+FRiEPE9c1Huq9dpV60GWQNmvybSIrCnee0SGIlDJzJfVzwrttTq7bfkUNCSzV71a19pScNOGHrmi9pWV/Uue6lXYpEcBFfgslSOPG0MBTASc/YK3455PEqvyYY5r0G4AeH6gWHqSCyVxQ2s9ksJw9B/ATBYVUy8fdRL6ZhhlPo1HpIyHelM38OmCuA6oWvzwTah69DTbiW6qxdMCdPdAIGLbrC8lyIimxHRgrhQcA+cdoqluxXc0u7qhcTGNBAYeKkB9CTASfJjVuTo7mvoRsO676Ci+LRanVbd91YgLggp2GI1/kpRq7MAXnuDjBhC8Qpkl3UepwIXgblseDQq2XBcUK8bru0hGgbni7ynzrMNs1xOuJDmNQMAsfAI2B0CjOaAvKuuK2aES8C8XU8Sn98H9SKw12/SwfwVzNyArOLOL1lxEpO37/lKFujlpW3UfTSZwpxaQCkXb+JVd3OAAg1xrQ4vFGzC0MDrbuvLSGtRiSVYuonjeNU5MxMWAVudZzct1azdLmUXzGZLV7BCySxG6Zrq4MsFXqv79A7WiLu1OwwLFgElr7VA3LQjLtZnCCx7+KNo7a4BuG3lhRmKWXQ0LME40Gbxsqt6BQH3arExZ+viCl67Ib1rGHFLQPIQL7JFnHTjRfUCb68whR1mXM3dttpjcWvIAS6uNCRxlmVxxypeCVJw3wjl0/LzmrfaVG4kBgFT6ge57wJ4M7OTfmlNS4j+McpB4G2rTfBGkhAwp2UcWfB2cw/FFogBKQvxrhtTLMnMZYJiFG4eeLM0zVLRg3dIzmJvAbfRgiXjS81rXfeBLIE3TTuVQneZeH8Fb4HXFQ0rcGKJcsNFXsRdduYdViSQBQNy0LCilaSIu+R3TeqP8KKLQAXXzjgw3hR5l3erFvoldOOVr9Cv5eK6v1tzXch0UZfLNGEPvGQi3fU7tMi1m45PgCtb4Nin974Lftmd9yUtJZ94q/NgUG9KvA9rWOjgwKATMTqv3mpcbcDgQxaLRbpYyp+89/5tLMF98GTAVZsP4LfpAuXRYnALBwof+0AxejR0EVVpO4ARbvpz96D1GV7FvNoJB4lNDLiQOKofIQSTicQcnzeq5ZUsxTpi8ctQJeVrJmNj8wbEWxHhYNxjXff8UiT1vww1Oq9R59Dgz1gGb5Kff5a62jA/4tD222Ml75J4zd+8uglmfcQB76s2nktsM2w2z8p2yamWG90eTNrd9ly/ALnAtlP8LO5a1FdSo9sv7h3cVvGqGHkXT9Sr+3ZcjO4faNNYUMErkHf2tIeuqBNhjc0bHXEDoVHBa20qeRm1liw1Mq9H29z68Ard+hs7f0BzWD/3S8g7q+TV3RohR8VVLqq34pgR2G8NL9O8alx3Rrvy7Cr3q2LkXTyPClrBY55JgPqCthFGVbxsgbxxRd2jxKCGTS/zpelW0beD8pB4NxVhVw7t2HSvj0m9lfUx5A/zzWw2q0yPHzYHjWEOuDXvWLnhAtL1Gah3XrWsImkL/WjAkoX7au+r00bQ7my+qFr4ekETpFvyUGsOKOAgZrNNZaE2InCx9XF/qVmFQwNGBVevs42n31K9+5oqFxw0GURc22UayXjBenHrY1Z7UJ/FpOCkRsFjWe+SNsLuef2xCm0QMfvwe60pxnGf5v7iNTR/xWZWb8GjWcOFgBtK3FLBM+uTCpatd5aigue1Pngs4yVcp8VphmT+YYuQGIhxm/Fu37w+j0mPBk4+BIy4ett8q52lGJTneJsbHwHGwx/FQYp2Q6wtogCWH8DNLtdt0S1Pi6RICx8JG1nFCluOV9yWLgrrjAI4HfVQNtYu5emw9ri0EyZGWpCNORYxvVuAGZeHgLIuEVZB5UnAqGLryfsLvDx31Gfa6czSSW+D7XRFVZgEyizlRfEm3yJFSaiM+HQ5Ee5ll3SNVgCczkvi+SJ5c+PMMtIV0BLu6RL32P8Lry8pcVHJcZoYlniDcCNJ49Xp+/uk5QK20PP0kLWYP8qsg2zuvl/VyAlQS1bQ7SnjfQ814O7WeF4jX/P/5l//fT2V77svePeNd/gFNam/FN/eZPd9io0B/ojOwMWVsA8/wO1RZvc/nOgTbqfi7okAfDbUe+KDjcVsPq9X81eJPK/g/So476kfWUG1S6vjmcIqYpGkGwT7r4t8FfffdIP7ajmdNlnC2Qto2fWNtixjudRr4a+VLF0uTa4vJF8XKuXbg/Hr33TjffKn3gp/kkkmmWSSSSaZZJJJJplkkkkmmWSS/yf5H6HANgUotAMHAAAAAElFTkSuQmCC
      mediatype: image/png
  install:
    spec:
      clusterPermissions:
        - rules:
            - apiGroups:
                - ""
              resourceNames:
                - common-service-maps
              resources:
                - configmaps
              verbs:
                - delete
                - update
            - apiGroups:
                - ""
              resources:
                - configmaps
              verbs:
                - create
                - get
                - list
                - watch
                - update
            - apiGroups:
                - ""
              resources:
                - secrets
              verbs:
                - get
            - apiGroups:
                - storage.k8s.io
              resources:
                - storageclasses
              verbs:
                - get
                - list
                - watch
            - apiGroups:
                - admissionregistration.k8s.io
              resources:
                - mutatingwebhookconfigurations
                - validatingwebhookconfigurations
              verbs:
                - create
                - delete
                - get
                - list
                - patch
                - update
                - watch
            - apiGroups:
                - config.openshift.io
              resources:
                - infrastructures
              verbs:
                - get
            - apiGroups:
                - rbac.authorization.k8s.io
              resources:
                - clusterrolebindings
                - clusterroles
              verbs:
                - create
                - delete
                - get
                - list
                - patch
                - update
                - watch
          serviceAccountName: ibm-common-service-operator
      deployments:
        - label:
            app.kubernetes.io/instance: ibm-common-service-operator
            app.kubernetes.io/managed-by: ibm-common-service-operator
            app.kubernetes.io/name: ibm-common-service-operator
            productName: IBM_Cloud_Platform_Common_Services
          name: ibm-common-service-operator
          spec:
            replicas: 1
            selector:
              matchLabels:
                name: ibm-common-service-operator
            strategy:
              type: Recreate
            template:
              metadata:
                annotations:
                  productID: 068a62892a1e4db39641342e592daa25
                  productMetric: FREE
                  productName: IBM Cloud Platform Common Services
                labels:
                  app.kubernetes.io/instance: ibm-common-service-operator
                  app.kubernetes.io/managed-by: ibm-common-service-operator
                  app.kubernetes.io/name: ibm-common-service-operator
                  name: ibm-common-service-operator
                  productName: IBM_Cloud_Platform_Common_Services
              spec:
                affinity:
                  nodeAffinity:
                    requiredDuringSchedulingIgnoredDuringExecution:
                      nodeSelectorTerms:
                        - matchExpressions:
                            - key: kubernetes.io/arch
                              operator: In
                              values:
                                - amd64
                                - ppc64le
                                - s390x
                containers:
                  - command:
                      - /manager
                    env:
                      - name: OPERATOR_NAMESPACE
                        valueFrom:
                          fieldRef:
                            apiVersion: v1
                            fieldPath: metadata.namespace
                      - name: WATCH_NAMESPACE
                        valueFrom:
                          fieldRef:
                            fieldPath: metadata.annotations['olm.targetNamespaces']
                      - name: OPERATOR_NAME
                        value: ibm-common-service-operator
<<<<<<< HEAD
                    image: icr.io/cpopen/common-service-operator:4.6.12
=======
                      - name: CPFS_UTILS_IMAGE
                        value: icr.io/cpopen/cpfs/cpfs-utils:latest
                    image: icr.io/cpopen/common-service-operator:latest
>>>>>>> 61aa05f8
                    imagePullPolicy: IfNotPresent
                    livenessProbe:
                      failureThreshold: 10
                      httpGet:
                        path: /healthz
                        port: 8081
                      initialDelaySeconds: 120
                      periodSeconds: 60
                      timeoutSeconds: 10
                    name: ibm-common-service-operator
                    ports:
                      - containerPort: 9443
                        name: webhook-server
                        protocol: TCP
                    readinessProbe:
                      failureThreshold: 10
                      httpGet:
                        path: /readyz
                        port: 8081
                      initialDelaySeconds: 5
                      periodSeconds: 20
                      timeoutSeconds: 20
                    resources:
                      limits:
                        cpu: 500m
                        memory: 512Mi
                      requests:
                        cpu: 100m
                        ephemeral-storage: 256Mi
                        memory: 200Mi
                    securityContext:
                      allowPrivilegeEscalation: false
                      capabilities:
                        drop:
                          - ALL
                      privileged: false
                      readOnlyRootFilesystem: true
                      runAsNonRoot: true
                      seccompProfile:
                        type: RuntimeDefault
                    volumeMounts:
                      - mountPath: /tmp/k8s-webhook-server/serving-certs
                        name: cert
                        readOnly: true
                serviceAccountName: ibm-common-service-operator
                terminationGracePeriodSeconds: 10
                volumes:
                  - name: cert
                    secret:
                      defaultMode: 420
                      secretName: webhook-server-cert
      permissions:
        - rules:
            - apiGroups:
                - ""
              resources:
                - configmaps
              verbs:
                - delete
                - patch
            - apiGroups:
                - operator.ibm.com
              resources:
                - namespacescopes
              verbs:
                - create
                - delete
                - get
                - list
                - watch
                - patch
            - apiGroups:
                - cert-manager.io
              resources:
                - certificates
                - issuers
              verbs:
                - create
                - delete
                - get
                - list
                - watch
                - update
            - apiGroups:
                - apps
              resources:
                - deployments
                - statefulsets
                - daemonsets
              verbs:
                - delete
                - get
                - list
                - patch
                - update
                - watch
            - apiGroups:
                - operator.ibm.com
              resources:
                - commonservices
                - commonservices/finalizers
                - commonservices/status
                - operandconfigs
                - operandregistries
                - operatorconfigs
              verbs:
                - create
                - delete
                - get
                - list
                - patch
                - update
                - watch
            - apiGroups:
                - operators.coreos.com
              resources:
                - subscriptions
                - clusterserviceversions
              verbs:
                - create
                - delete
                - get
                - list
                - patch
                - update
                - watch
            - apiGroups:
                - ""
              resources:
                - namespaces
              verbs:
                - get
            - apiGroups:
                - ""
              resources:
                - pods
              verbs:
                - get
                - list
                - delete
            - apiGroups:
                - ""
              resources:
                - secrets
                - services
              verbs:
                - create
                - delete
                - get
                - list
                - patch
                - update
                - watch
            - apiGroups:
                - ""
              resources:
                - events
              verbs:
                - create
                - get
                - patch
                - update
            - apiGroups:
                - certmanager.k8s.io
              resources:
                - certificates
                - issuers
              verbs:
                - delete
            - apiGroups:
                - monitoring.operator.ibm.com
              resources:
                - exporters
                - prometheusexts
              verbs:
                - delete
            - apiGroups:
                - operator.ibm.com
              resources:
                - operandrequests
                - operandbindinfos
                - cataloguis
                - helmapis
                - helmrepos
              verbs:
                - delete
            - apiGroups:
                - elasticstack.ibm.com
              resources:
                - elasticstacks
              verbs:
                - delete
            - apiGroups:
                - ""
              resources:
                - serviceaccounts
              verbs:
                - create
                - delete
                - get
                - list
                - patch
                - update
                - watch
            - apiGroups:
                - rbac.authorization.k8s.io
              resources:
                - rolebindings
                - roles
              verbs:
                - create
                - delete
                - get
                - list
                - patch
                - update
                - watch
            - apiGroups:
                - operator.ibm.com
              resources:
                - podpresets
              verbs:
                - get
                - delete
                - list
            - apiGroups:
                - ibmcpcs.ibm.com
              resources:
                - secretshares
              verbs:
                - create
                - delete
                - get
                - list
                - patch
                - update
                - watch
          serviceAccountName: ibm-common-service-operator
    strategy: deployment
  installModes:
    - supported: true
      type: OwnNamespace
    - supported: true
      type: SingleNamespace
    - supported: true
      type: MultiNamespace
    - supported: true
      type: AllNamespaces
  keywords:
    - IBM
    - Cloud
  links:
    - name: IBM Common Service Operator
      url: https://github.com/IBM/ibm-common-service-operator
  maintainers:
    - email: support@ibm.com
      name: IBM Support
  maturity: alpha
  minKubeVersion: 1.19.0
  provider:
    name: IBM
  version: 4.6.12
  webhookdefinitions:
    - admissionReviewVersions:
        - v1
      containerPort: 443
      deploymentName: ibm-common-service-operator
      failurePolicy: Ignore
      generateName: moperandrequest.kb.io
      rules:
        - apiGroups:
            - operator.ibm.com
          apiVersions:
            - v1alpha1
          operations:
            - CREATE
            - UPDATE
          resources:
            - operandrequests
      sideEffects: None
      targetPort: 9443
      type: MutatingAdmissionWebhook
      webhookPath: /mutate-operator-ibm-com-v1alpha1-operandrequest
    - admissionReviewVersions:
        - v1
      containerPort: 443
      deploymentName: ibm-common-service-operator
      failurePolicy: Fail
      generateName: vcommonservice.kb.io
      rules:
        - apiGroups:
            - operator.ibm.com
          apiVersions:
            - v3
          operations:
            - CREATE
            - UPDATE
          resources:
            - commonservices
      sideEffects: None
      targetPort: 9443
      type: ValidatingAdmissionWebhook
      webhookPath: /validate-operator-ibm-com-v3-commonservice
  relatedImages:
    - image: icr.io/cpopen/common-service-operator:4.6.12
      name: COMMON_SERVICE_OPERATOR_IMAGE
    - image: icr.io/cpopen/cpfs/cpfs-utils:latest
      name: CPFS_UTILS_IMAGE
    - image: icr.io/cpopen/cpfs/must-gather:latest
      name: MUST_GATHER_IMAGE<|MERGE_RESOLUTION|>--- conflicted
+++ resolved
@@ -22,13 +22,8 @@
       ]
     capabilities: Seamless Upgrades
     cloudPakThemesVersion: styles467.css
-<<<<<<< HEAD
     containerImage: icr.io/cpopen/common-service-operator:4.6.12
     createdAt: "2025-03-06T19:45:25Z"
-=======
-    containerImage: icr.io/cpopen/common-service-operator:latest
-    createdAt: "2025-03-05T20:28:45Z"
->>>>>>> 61aa05f8
     description: The IBM Cloud Pak foundational services operator is used to deploy IBM foundational services.
     nss.operator.ibm.com/managed-operators: ibm-common-service-operator
     nss.operator.ibm.com/managed-webhooks: ""
@@ -380,13 +375,9 @@
                             fieldPath: metadata.annotations['olm.targetNamespaces']
                       - name: OPERATOR_NAME
                         value: ibm-common-service-operator
-<<<<<<< HEAD
-                    image: icr.io/cpopen/common-service-operator:4.6.12
-=======
                       - name: CPFS_UTILS_IMAGE
                         value: icr.io/cpopen/cpfs/cpfs-utils:latest
-                    image: icr.io/cpopen/common-service-operator:latest
->>>>>>> 61aa05f8
+                    image: icr.io/cpopen/common-service-operator:4.6.12
                     imagePullPolicy: IfNotPresent
                     livenessProbe:
                       failureThreshold: 10
