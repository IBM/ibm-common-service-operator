--- conflicted
+++ resolved
@@ -22,11 +22,7 @@
       ]
     capabilities: Seamless Upgrades
     containerImage: icr.io/cpopen/common-service-operator:latest
-<<<<<<< HEAD
-    createdAt: "2023-09-14T20:58:07Z"
-=======
     createdAt: "2023-09-20T20:40:14Z"
->>>>>>> 43112203
     description: The IBM Common Service Operator is used to deploy IBM Common Services
     nss.operator.ibm.com/managed-operators: ibm-common-service-operator
     nss.operator.ibm.com/managed-webhooks: ""
