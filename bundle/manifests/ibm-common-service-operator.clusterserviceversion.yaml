apiVersion: operators.coreos.com/v1alpha1
kind: ClusterServiceVersion
metadata:
  annotations:
    alm-examples: |-
      [
        {
          "apiVersion": "operator.ibm.com/v3",
          "kind": "CommonService",
          "metadata": {
            "labels": {
              "app.kubernetes.io/instance": "ibm-common-service-operator",
              "app.kubernetes.io/managed-by": "ibm-common-service-operator",
              "app.kubernetes.io/name": "ibm-common-service-operator"
            },
            "name": "example-commonservice"
          },
          "spec": {
            "size": "starterset"
          }
        }
      ]
    capabilities: Seamless Upgrades
    containerImage: icr.io/cpopen/common-service-operator:latest
<<<<<<< HEAD
    createdAt: "2024-04-01T21:10:13Z"
=======
    createdAt: "2024-04-02T03:07:28Z"
>>>>>>> 58cf025c
    description: The IBM Cloud Pak foundational services operator is used to deploy IBM foundational services.
    nss.operator.ibm.com/managed-operators: ibm-common-service-operator
    nss.operator.ibm.com/managed-webhooks: ""
    olm.skipRange: ">=3.3.0 <4.6.0"
    operatorChannel: v4.6
    operatorVersion: 4.6.0
    operators.openshift.io/infrastructure-features: '["disconnected"]'
    operators.operatorframework.io/builder: operator-sdk-v1.29.0
    operators.operatorframework.io/project_layout: go.kubebuilder.io/v3
    repository: https://github.com/IBM/ibm-common-service-operator
    support: IBM
  labels:
    operatorframework.io/arch.amd64: supported
    operatorframework.io/arch.ppc64le: supported
    operatorframework.io/arch.s390x: supported
    operatorframework.io/os.linux: supported
  name: ibm-common-service-operator.v4.6.0
  namespace: placeholder
spec:
  apiservicedefinitions: {}
  customresourcedefinitions:
    owned:
      - description: CommonService is the Schema for the commonservices API. Documentation For additional details regarding install parameters check https://ibm.biz/icpfs39install. License By installing this product you accept the license terms https://ibm.biz/icpfs39license
        displayName: CommonService
        kind: CommonService
        name: commonservices.operator.ibm.com
        specDescriptors:
          - description: License information for this instance. You must accept the license.
            displayName: License
            path: license
          - description: Read and accept the license that is applicable to your installation. For more information, see https://ibm.biz/icpfs39license
            displayName: Accept
            path: license.accept
            value:
              - false
            x-descriptors:
              - urn:alm:descriptor:com.tectonic.ui:checkbox
          - path: license.license
            x-descriptors:
              - urn:alm:descriptor:com.tectonic.ui:hidden
          - path: license.use
            x-descriptors:
              - urn:alm:descriptor:com.tectonic.ui:hidden
          - path: license.key
            x-descriptors:
              - urn:alm:descriptor:com.tectonic.ui:hidden
          - path: license.use
            x-descriptors:
              - urn:alm:descriptor:com.tectonic.ui:hidden
          - description: The size of deployment profile for IBM Cloud Pak foundational services.
            displayName: Size
            path: size
            x-descriptors:
              - urn:alm:descriptor:com.tectonic.ui:select:starterset
              - urn:alm:descriptor:com.tectonic.ui:select:starter
              - urn:alm:descriptor:com.tectonic.ui:select:small
              - urn:alm:descriptor:com.tectonic.ui:select:medium
              - urn:alm:descriptor:com.tectonic.ui:select:large
              - urn:alm:descriptor:com.tectonic.ui:select:production
          - displayName: Operator namespace
            path: operatorNamespace
            x-descriptors:
              - urn:alm:descriptor:io.kubernetes:Namespace
          - displayName: Services namespace
            path: servicesNamespace
            x-descriptors:
              - urn:alm:descriptor:io.kubernetes:Namespace
          - displayName: Storage class
            path: storageClass
            x-descriptors:
              - urn:alm:descriptor:io.kubernetes:StorageClass
              - urn:alm:descriptor:com.tectonic.ui:advanced
          - displayName: FIPS mode
            path: fipsEnabled
            x-descriptors:
              - urn:alm:descriptor:com.tectonic.ui:booleanSwitch
              - urn:alm:descriptor:com.tectonic.ui:advanced
          - displayName: HugePages Setting
            path: hugePages.enable
            x-descriptors:
              - urn:alm:descriptor:com.tectonic.ui:booleanSwitch
              - urn:alm:descriptor:com.tectonic.ui:advanced
          - description: The profile controller for IBM Cloud Pak foundational services
            displayName: ProfileController
            path: profileController
            x-descriptors:
              - urn:alm:descriptor:com.tectonic.ui:select:default
              - urn:alm:descriptor:com.tectonic.ui:select:commonservice
              - urn:alm:descriptor:com.tectonic.ui:select:turbonomic
              - urn:alm:descriptor:com.tectonic.ui:select:vpa
              - urn:alm:descriptor:com.tectonic.ui:advanced
          - displayName: Identity management custom hostname
            path: routeHost
            x-descriptors:
              - urn:alm:descriptor:com.tectonic.ui:advanced
          - displayName: Identity management custom certificates
            path: BYOCACertificate
            x-descriptors:
              - urn:alm:descriptor:com.tectonic.ui:booleanSwitch
              - urn:alm:descriptor:com.tectonic.ui:advanced
          - displayName: Identity management default admin username
            path: defaultAdminUser
            x-descriptors:
              - urn:alm:descriptor:com.tectonic.ui:advanced
          - displayName: Custom OLM catalog name
            path: catalogName
            x-descriptors:
              - urn:alm:descriptor:com.tectonic.ui:advanced
          - displayName: Custom OLM catalog namespace
            path: catalogNamespace
            x-descriptors:
              - urn:alm:descriptor:io.kubernetes:Namespace
              - urn:alm:descriptor:com.tectonic.ui:advanced
          - displayName: OLM Install Plan approval mode
            path: installPlanApproval
            x-descriptors:
              - urn:alm:descriptor:com.tectonic.ui:select:Automatic
              - urn:alm:descriptor:com.tectonic.ui:select:Manual
              - urn:alm:descriptor:com.tectonic.ui:advanced
          - path: manualManagement
            x-descriptors:
              - urn:alm:descriptor:com.tectonic.ui:hidden
          - path: features
            x-descriptors:
              - urn:alm:descriptor:com.tectonic.ui:hidden
          - path: services
            x-descriptors:
              - urn:alm:descriptor:com.tectonic.ui:hidden
        statusDescriptors:
          - description: Installed Bedrock Operator Name
            displayName: Name
            path: bedrockOperators[0].name
          - description: Installed Bedrock Operator InstallPlan Name
            displayName: InstallPlanName
            path: bedrockOperators[0].installPlanName
          - description: Installed Bedrock Operator Status
            displayName: OperatorStatus
            path: bedrockOperators[0].operatorStatus
          - description: Installed Bedrock Operator Subscription Status
            displayName: SubscriptionStatus
            path: bedrockOperators[0].subscriptionStatus
          - description: Installed Bedrock Operator Version
            displayName: Version
            path: bedrockOperators[0].version
          - description: Installed Bedrock Operator Troubleshooting
            displayName: Troubleshooting
            path: bedrockOperators[0].troubleshooting
          - description: The Overall Status Of All Installed Bedrock Operators
            displayName: OverallStatus
            path: overallStatus
        version: v3
  description: |-
    # Introduction

    The `IBM Cloud Pak foundational services` is a bridge to connect IBM Cloud Paks and Operand Deployment Lifecycle Manager (ODLM) with IBM Cloud Pak foundational services. You can also install the `IBM Cloud Pak foundational services` in stand-alone mode.

    When you install this operator, the operator completes the following tasks:

      - Installs ODLM in all namespaces mode
      - Creates the `ibm-common-services` namespace
      - Creates the Common Services `OperandRegistry` and `OperandConfig` in the `ibm-common-services` namespace

    # Details
    For more information about installing this operator and other Common Services operators, see [Installer documentation](http://ibm.biz/cpcs_opinstall). If you are using this operator as part of an IBM Cloud Pak, see the documentation for that IBM Cloud Pak to learn more about how to install and use the operator service. For more information about IBM Cloud Paks, see [IBM Cloud Paks that use Common Services](http://ibm.biz/cpcs_cloudpaks).

    For more information about the available IBM Cloud Pak foundational services, see the [IBM Knowledge Center](http://ibm.biz/cpcsdocs).

    ## Supported platforms

    Red Hat OpenShift Container Platform 4.5 or newer installed on one of the following platforms:

     - Linux x86_64
     - Linux on Power (ppc64le)
     - Linux on IBM Z and LinuxONE

    ## Operator versions

     - 4.6.0

    ## Prerequisites

    Before you install this operator, you need to first install the operator prerequisites:

    - For the list of prerequisites for installing the operator, see the IBM Knowledge Center [Preparing to install services documentation](http://ibm.biz/cpcs_opinstprereq).

    ### Resources Required

    #### Minimum scheduling capacity

    | Software                   | Memory (MB) | CPU (cores) | Disk (GB) | Nodes  |
    | -------------------------- | ----------- | ----------- | --------- | ------ |
    | ibm common service operator | 200          | 0.2        | 1          | worker |
    | **Total**                  | 200         | 0.2         | 1         |        |

    ## Documentation

    - If you are using the operator as part of an IBM Cloud Pak, see the documentation for that IBM Cloud Pak. For a list of IBM Cloud Paks, see [IBM Cloud Paks that use IBM Cloud Pak foundational services](http://ibm.biz/cpcs_cloudpaks).
    - If you are using the operator in stand-alone mode or with an IBM Containerized Software, see the IBM Cloud Pak foundational services Knowledge Center [Installer documentation](http://ibm.biz/cpcs_opinstall).

    ## Installing

    For installation, see the [IBM Cloud Platform Common Services documentation](http://ibm.biz/cpcsdocs).

    ## Configuration

    For configuration, see the [IBM Cloud Platform Common Services documentation](http://ibm.biz/cpcsdocs).

    ### SecurityContextConstraints Requirements

    The IBM Common Service Operator supports running with the OpenShift Container Platform 4.3 default restricted Security Context Constraints (SCCs) and IBM Cloud Pak Security Context Constraints (SCCs).

    For more information about the OpenShift Container Platform Security Context Constraints, see [Managing Security Context Constraints](https://docs.openshift.com/container-platform/4.3/authentication/managing-security-context-constraints.html).

    For more information about the IBM Cloud Pak Security Context Constraints, see [Managing Security Context Constraints](https://ibm.biz/cpkspec-scc).

    ### Limitations

    No
  displayName: IBM Cloud Pak foundational services
  icon:
    - base64data: iVBORw0KGgoAAAANSUhEUgAAAK8AAACvCAMAAAC8TH5HAAAABGdBTUEAALGPC/xhBQAAAAFzUkdCAK7OHOkAAAB1UExURQAAAJGS77CC4pCS75yM64uV8pSQ7puA85OV87OB4auF5Hyd+H2c936b9n6b94Ca9n+b9n+b9n+b9qOJ56SI55yM6qSI536b96aH5q2D45mN64OZ9ZWQ7oyU8XWg+6uG5oqg/p6L6m+k/ZuY+3mr/6qQ9LqM80D8C0oAAAAbdFJOUwA67R4KKxMBBP6ak6vZgVtJxG5ot+hQ7YDVkwC2C58AAAuSSURBVHja7ZyJerK8EoCDCSTKjoiIS13of/+XeGYm4NLKrvj1OYxt7aa8TiazJZGxSSaZZJJJJvmcSCn/Eq7Cz79DLJk0rb+kXdM9nz0m/4p2mZufz3lAZvEn1HsGye2J9128h7/Gezj8Nd7D3+I9/xu8SjWHrS76bfN8A+NsYxjowCvbPN+QSGB6kWi6QHteyQLPfx+wYsH2eHSthgu05lXMy/PceRcwxtnjdnts4mjLq5hBceVdcVsya71FMeov0JIXMuQwR+DoXX5EMgf0uz2GrDYbb8mrmE+4Z/NdvDCApN+jX3uFdrySqfW70wzFbFLwWtVNkXa8ONlIvfx9Dk0xSyvYq0NpxasYJ9o8emcUVCw6EjGvuUpLXgfVm9cP1fAZp1yyCKeGBf8pB96g9jUZ57c6s1vIIAUfjXqY9eFg1yiuKJnOECzeW+TJm0+rxRGGWfcP7/dld8bZwqcp/dJqIs9hrJIJ/JD2abV5j1StfJn1/pofo/Kx0ae1KfAO7/Vld7anfVpf28M5kKPDc9kYLRW4RDhIwYV/PozVUAF39Qre3BmrvsM04nisjHHyJlUjZEOefuBj8UIA81zHfGJ84BYeHAP9LKseP1r5LNnvOlHeXJgqRZbUPzT97PHvBVb48VCX09W54du2u3ZJwjD0It/gqmCue/yoolm4b7tQjmohh7cGAWzHC8x/qOFOZmBG4bbERDkQrVYyiGP7iPwPLGrgsAofYbePonEJ2CHxAuvjxEjLvfUj7J1BaP0irY3i888SA63l3alWgwKjbXueZztOSBoucOE33huIZdsWHChXRds72O069PyHhSEBDiOynbAEBiGreCGJKoa5zT8GVBzt4QNgXc+wbq4YvW+hSMkDYNa4EYihWqlYtmouSsYTo4XvgWezHKDcI+7xuPbMMp7JH0GEfhZGRMDIG5FRtLG1IGCNvTp/d9nFZhMx/DXYH/cgSBv6SscM+Tyf0P450Lw+iCmbOGAMonOeO/XlMyTjgAsfmWAN9Y53RFy0hDAovXBDSBFBVAIHDdUJ2lre3J6AVG9Hcln5NQyKCUcrd390g5/BtjpNR2KNGwTVpRDSmk6et6jwCv0ScVhpxopxl3DBIjzVjrYk5gVuEPAaw7UP+aFV+0ex5Aq8y/hTYhiE/UXjhibrlBUisUm8hmHwqujuH3IqQLA/0dT+Af8Q34hT8du3QXlR4nrdkxhJ0554nwAXhpvj+hLUo2u/zWoJM1aXy70ZP8e97APWJ+WGbN1AXNP8tedAasM96PLu4Ik2jhpHZLkqgdGM5TNjuKzNnhkiUmneH8CSCe9wpXV429HDlCu7GcV9JwemWoEbWr3rGZx2iMs5F4+T3S1p89DoYGvkUeLCKC67m+uBsVwVuGpI+QVohGtZ6rHrU+Cu/UaP/ps4KY3iWhlipwNwd4Arh1WLCIy4lpA/2yiF4XZ9ehgMuaRgt7r6FMWiC9DuL64YWtyCrQKuEOLe1iJsG+eO2W8eo+POdrvVtdULrgG0Dbg76xW1uCDcm5GCguzDAeNlz0qPqgfzGunJeAl4aOug6KYQ7l2WhI7DZEMqZ7L5a1uBZWTQF3/QVHvmUosOBX0ZVkbfkgNtDYCbDcDVsIKbQYCJBCY/gak7FHQh+bqiX7LwsnuYfr1gqUTCUsPWgsWdF1H2I1/ZoYBMSLs3o3/blyke+FRiEPE9c1Huq9dpV60GWQNmvybSIrCnee0SGIlDJzJfVzwrttTq7bfkUNCSzV71a19pScNOGHrmi9pWV/Uue6lXYpEcBFfgslSOPG0MBTASc/YK3455PEqvyYY5r0G4AeH6gWHqSCyVxQ2s9ksJw9B/ATBYVUy8fdRL6ZhhlPo1HpIyHelM38OmCuA6oWvzwTah69DTbiW6qxdMCdPdAIGLbrC8lyIimxHRgrhQcA+cdoqluxXc0u7qhcTGNBAYeKkB9CTASfJjVuTo7mvoRsO676Ci+LRanVbd91YgLggp2GI1/kpRq7MAXnuDjBhC8Qpkl3UepwIXgblseDQq2XBcUK8bru0hGgbni7ynzrMNs1xOuJDmNQMAsfAI2B0CjOaAvKuuK2aES8C8XU8Sn98H9SKw12/SwfwVzNyArOLOL1lxEpO37/lKFujlpW3UfTSZwpxaQCkXb+JVd3OAAg1xrQ4vFGzC0MDrbuvLSGtRiSVYuonjeNU5MxMWAVudZzct1azdLmUXzGZLV7BCySxG6Zrq4MsFXqv79A7WiLu1OwwLFgElr7VA3LQjLtZnCCx7+KNo7a4BuG3lhRmKWXQ0LME40Gbxsqt6BQH3arExZ+viCl67Ib1rGHFLQPIQL7JFnHTjRfUCb68whR1mXM3dttpjcWvIAS6uNCRxlmVxxypeCVJw3wjl0/LzmrfaVG4kBgFT6ge57wJ4M7OTfmlNS4j+McpB4G2rTfBGkhAwp2UcWfB2cw/FFogBKQvxrhtTLMnMZYJiFG4eeLM0zVLRg3dIzmJvAbfRgiXjS81rXfeBLIE3TTuVQneZeH8Fb4HXFQ0rcGKJcsNFXsRdduYdViSQBQNy0LCilaSIu+R3TeqP8KKLQAXXzjgw3hR5l3erFvoldOOVr9Cv5eK6v1tzXch0UZfLNGEPvGQi3fU7tMi1m45PgCtb4Nin974Lftmd9yUtJZ94q/NgUG9KvA9rWOjgwKATMTqv3mpcbcDgQxaLRbpYyp+89/5tLMF98GTAVZsP4LfpAuXRYnALBwof+0AxejR0EVVpO4ARbvpz96D1GV7FvNoJB4lNDLiQOKofIQSTicQcnzeq5ZUsxTpi8ctQJeVrJmNj8wbEWxHhYNxjXff8UiT1vww1Oq9R59Dgz1gGb5Kff5a62jA/4tD222Ml75J4zd+8uglmfcQB76s2nktsM2w2z8p2yamWG90eTNrd9ly/ALnAtlP8LO5a1FdSo9sv7h3cVvGqGHkXT9Sr+3ZcjO4faNNYUMErkHf2tIeuqBNhjc0bHXEDoVHBa20qeRm1liw1Mq9H29z68Ard+hs7f0BzWD/3S8g7q+TV3RohR8VVLqq34pgR2G8NL9O8alx3Rrvy7Cr3q2LkXTyPClrBY55JgPqCthFGVbxsgbxxRd2jxKCGTS/zpelW0beD8pB4NxVhVw7t2HSvj0m9lfUx5A/zzWw2q0yPHzYHjWEOuDXvWLnhAtL1Gah3XrWsImkL/WjAkoX7au+r00bQ7my+qFr4ekETpFvyUGsOKOAgZrNNZaE2InCx9XF/qVmFQwNGBVevs42n31K9+5oqFxw0GURc22UayXjBenHrY1Z7UJ/FpOCkRsFjWe+SNsLuef2xCm0QMfvwe60pxnGf5v7iNTR/xWZWb8GjWcOFgBtK3FLBM+uTCpatd5aigue1Pngs4yVcp8VphmT+YYuQGIhxm/Fu37w+j0mPBk4+BIy4ett8q52lGJTneJsbHwHGwx/FQYp2Q6wtogCWH8DNLtdt0S1Pi6RICx8JG1nFCluOV9yWLgrrjAI4HfVQNtYu5emw9ri0EyZGWpCNORYxvVuAGZeHgLIuEVZB5UnAqGLryfsLvDx31Gfa6czSSW+D7XRFVZgEyizlRfEm3yJFSaiM+HQ5Ee5ll3SNVgCczkvi+SJ5c+PMMtIV0BLu6RL32P8Lry8pcVHJcZoYlniDcCNJ49Xp+/uk5QK20PP0kLWYP8qsg2zuvl/VyAlQS1bQ7SnjfQ814O7WeF4jX/P/5l//fT2V77svePeNd/gFNam/FN/eZPd9io0B/ojOwMWVsA8/wO1RZvc/nOgTbqfi7okAfDbUe+KDjcVsPq9X81eJPK/g/So476kfWUG1S6vjmcIqYpGkGwT7r4t8FfffdIP7ajmdNlnC2Qto2fWNtixjudRr4a+VLF0uTa4vJF8XKuXbg/Hr33TjffKn3gp/kkkmmWSSSSaZZJJJJplkkkkmmWSS/yf5H6HANgUotAMHAAAAAElFTkSuQmCC
      mediatype: image/png
  install:
    spec:
      clusterPermissions:
        - rules:
            - apiGroups:
                - ""
              resourceNames:
                - common-service-maps
              resources:
                - configmaps
              verbs:
                - delete
                - update
            - apiGroups:
                - ""
              resourceNames:
                - cloud-native-postgresql-image-list
              resources:
                - configmaps
              verbs:
                - delete
            - apiGroups:
                - ""
              resources:
                - configmaps
              verbs:
                - create
                - get
                - list
                - watch
                - update
            - apiGroups:
                - ""
              resources:
                - secrets
              verbs:
                - get
            - apiGroups:
                - storage.k8s.io
              resources:
                - storageclasses
              verbs:
                - get
                - list
                - watch
            - apiGroups:
                - admissionregistration.k8s.io
              resources:
                - mutatingwebhookconfigurations
                - validatingwebhookconfigurations
              verbs:
                - create
                - delete
                - get
                - list
                - patch
                - update
                - watch
            - apiGroups:
                - config.openshift.io
              resources:
                - infrastructures
              verbs:
                - get
          serviceAccountName: ibm-common-service-operator
      deployments:
        - label:
            app.kubernetes.io/instance: ibm-common-service-operator
            app.kubernetes.io/managed-by: ibm-common-service-operator
            app.kubernetes.io/name: ibm-common-service-operator
            productName: IBM_Cloud_Platform_Common_Services
          name: ibm-common-service-operator
          spec:
            replicas: 1
            selector:
              matchLabels:
                name: ibm-common-service-operator
            strategy:
              type: Recreate
            template:
              metadata:
                annotations:
                  productID: 068a62892a1e4db39641342e592daa25
                  productMetric: FREE
                  productName: IBM Cloud Platform Common Services
                labels:
                  app.kubernetes.io/instance: ibm-common-service-operator
                  app.kubernetes.io/managed-by: ibm-common-service-operator
                  app.kubernetes.io/name: ibm-common-service-operator
                  name: ibm-common-service-operator
                  productName: IBM_Cloud_Platform_Common_Services
              spec:
                affinity:
                  nodeAffinity:
                    requiredDuringSchedulingIgnoredDuringExecution:
                      nodeSelectorTerms:
                        - matchExpressions:
                            - key: kubernetes.io/arch
                              operator: In
                              values:
                                - amd64
                                - ppc64le
                                - s390x
                containers:
                  - command:
                      - /manager
                    env:
                      - name: OPERATOR_NAMESPACE
                        valueFrom:
                          fieldRef:
                            apiVersion: v1
                            fieldPath: metadata.namespace
                      - name: WATCH_NAMESPACE
                        valueFrom:
                          fieldRef:
                            fieldPath: metadata.annotations['olm.targetNamespaces']
                      - name: OPERATOR_NAME
                        value: ibm-common-service-operator
                    image: icr.io/cpopen/common-service-operator:latest
                    imagePullPolicy: IfNotPresent
                    livenessProbe:
                      failureThreshold: 10
                      httpGet:
                        path: /healthz
                        port: 8081
                      initialDelaySeconds: 120
                      periodSeconds: 60
                      timeoutSeconds: 10
                    name: ibm-common-service-operator
                    ports:
                      - containerPort: 9443
                        name: webhook-server
                        protocol: TCP
                    readinessProbe:
                      failureThreshold: 10
                      httpGet:
                        path: /readyz
                        port: 8081
                      initialDelaySeconds: 5
                      periodSeconds: 20
                      timeoutSeconds: 20
                    resources:
                      limits:
                        cpu: 500m
                        memory: 512Mi
                      requests:
                        cpu: 100m
                        ephemeral-storage: 256Mi
                        memory: 200Mi
                    securityContext:
                      allowPrivilegeEscalation: false
                      capabilities:
                        drop:
                          - ALL
                      privileged: false
                      readOnlyRootFilesystem: true
                      runAsNonRoot: true
                    volumeMounts:
                      - mountPath: /tmp/k8s-webhook-server/serving-certs
                        name: cert
                        readOnly: true
                serviceAccountName: ibm-common-service-operator
                terminationGracePeriodSeconds: 10
                volumes:
                  - name: cert
                    secret:
                      defaultMode: 420
                      secretName: webhook-server-cert
      permissions:
        - rules:
            - apiGroups:
                - ""
              resources:
                - configmaps
              verbs:
                - delete
                - patch
            - apiGroups:
                - operator.ibm.com
              resources:
                - namespacescopes
              verbs:
                - create
                - delete
                - get
                - list
                - watch
                - patch
            - apiGroups:
                - cert-manager.io
              resources:
                - certificates
                - issuers
              verbs:
                - create
                - delete
                - get
                - list
                - watch
            - apiGroups:
                - apps
              resources:
                - deployments
                - statefulsets
                - daemonsets
              verbs:
                - get
                - list
                - patch
                - update
                - watch
            - apiGroups:
                - operator.ibm.com
              resources:
                - commonservices
                - commonservices/finalizers
                - commonservices/status
                - operandconfigs
                - operandregistries
                - operatorconfigs
              verbs:
                - create
                - delete
                - get
                - list
                - patch
                - update
                - watch
            - apiGroups:
                - operators.coreos.com
              resources:
                - subscriptions
                - clusterserviceversions
              verbs:
                - create
                - delete
                - get
                - list
                - patch
                - update
                - watch
            - apiGroups:
                - ""
              resources:
                - namespaces
              verbs:
                - get
            - apiGroups:
                - ""
              resources:
                - pods
              verbs:
                - get
                - list
                - delete
            - apiGroups:
                - ""
              resources:
                - secrets
                - services
              verbs:
                - create
                - delete
                - get
                - list
                - patch
                - update
                - watch
            - apiGroups:
                - ""
              resources:
                - events
              verbs:
                - create
                - get
                - patch
                - update
            - apiGroups:
                - certmanager.k8s.io
              resources:
                - certificates
                - issuers
              verbs:
                - delete
            - apiGroups:
                - monitoring.operator.ibm.com
              resources:
                - exporters
                - prometheusexts
              verbs:
                - delete
            - apiGroups:
                - operator.ibm.com
              resources:
                - operandrequests
                - operandbindinfos
                - cataloguis
                - helmapis
                - helmrepos
              verbs:
                - delete
            - apiGroups:
                - elasticstack.ibm.com
              resources:
                - elasticstacks
              verbs:
                - delete
          serviceAccountName: ibm-common-service-operator
    strategy: deployment
  installModes:
    - supported: true
      type: OwnNamespace
    - supported: true
      type: SingleNamespace
    - supported: true
      type: MultiNamespace
    - supported: true
      type: AllNamespaces
  keywords:
    - IBM
    - Cloud
  links:
    - name: IBM Common Service Operator
      url: https://github.com/IBM/ibm-common-service-operator
  maintainers:
    - email: support@ibm.com
      name: IBM Support
  maturity: alpha
  minKubeVersion: 1.19.0
  provider:
    name: IBM
  version: 4.6.0
  webhookdefinitions:
    - admissionReviewVersions:
        - v1
      containerPort: 443
      deploymentName: ibm-common-service-operator
      failurePolicy: Ignore
      generateName: moperandrequest.kb.io
      rules:
        - apiGroups:
            - operator.ibm.com
          apiVersions:
            - v1alpha1
          operations:
            - CREATE
            - UPDATE
          resources:
            - operandrequests
      sideEffects: None
      targetPort: 9443
      type: MutatingAdmissionWebhook
      webhookPath: /mutate-operator-ibm-com-v1alpha1-operandrequest
    - admissionReviewVersions:
        - v1
      containerPort: 443
      deploymentName: ibm-common-service-operator
      failurePolicy: Fail
      generateName: vcommonservice.kb.io
      rules:
        - apiGroups:
            - operator.ibm.com
          apiVersions:
            - v3
          operations:
            - CREATE
            - UPDATE
          resources:
            - commonservices
      sideEffects: None
      targetPort: 9443
      type: ValidatingAdmissionWebhook
      webhookPath: /validate-operator-ibm-com-v3-commonservice
  relatedImages:
    - image: icr.io/cpopen/common-service-operator:4.6.0
      name: COMMON_SERVICE_OPERATOR_IMAGE
    - image: icr.io/cpopen/cpfs/cpfs-utils:latest
      name: CPFS_UTILS_IMAGE<|MERGE_RESOLUTION|>--- conflicted
+++ resolved
@@ -22,11 +22,7 @@
       ]
     capabilities: Seamless Upgrades
     containerImage: icr.io/cpopen/common-service-operator:latest
-<<<<<<< HEAD
-    createdAt: "2024-04-01T21:10:13Z"
-=======
     createdAt: "2024-04-02T03:07:28Z"
->>>>>>> 58cf025c
     description: The IBM Cloud Pak foundational services operator is used to deploy IBM foundational services.
     nss.operator.ibm.com/managed-operators: ibm-common-service-operator
     nss.operator.ibm.com/managed-webhooks: ""
