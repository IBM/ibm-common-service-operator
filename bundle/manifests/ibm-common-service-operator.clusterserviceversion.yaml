apiVersion: operators.coreos.com/v1alpha1
kind: ClusterServiceVersion
metadata:
  annotations:
    alm-examples: |-
      [
        {
          "apiVersion": "operator.ibm.com/v3",
          "kind": "CommonService",
          "metadata": {
            "name": "example-commonservice"
          },
          "spec": {
            "size": "starterset"
          }
        }
      ]
    capabilities: Seamless Upgrades
    containerImage: icr.io/cpopen/common-service-operator:latest
<<<<<<< HEAD
    createdAt: "2023-11-06T04:32:47Z"
    description: The IBM Cloud Pak foundational services operator is used to deploy IBM foundational services.
=======
    createdAt: "2024-01-04T22:59:50Z"
    description: The IBM Common Service Operator is used to deploy IBM Common Services
>>>>>>> 25be82f1
    nss.operator.ibm.com/managed-operators: ibm-common-service-operator
    nss.operator.ibm.com/managed-webhooks: ""
    olm.skipRange: ">=3.3.0 <4.4.0"
    operatorChannel: v4.4
    operatorVersion: 4.4.0
    operators.openshift.io/infrastructure-features: '["disconnected"]'
    operators.operatorframework.io/builder: operator-sdk-v1.31.0
    operators.operatorframework.io/project_layout: go.kubebuilder.io/v3
    repository: https://github.com/IBM/ibm-common-service-operator
    support: IBM
  labels:
    operatorframework.io/arch.amd64: supported
    operatorframework.io/arch.ppc64le: supported
    operatorframework.io/arch.s390x: supported
    operatorframework.io/os.linux: supported
  name: ibm-common-service-operator.v4.4.0
  namespace: placeholder
spec:
  apiservicedefinitions: {}
  customresourcedefinitions:
    owned:
      - description: CommonService is the Schema for the commonservices API. Documentation For additional details regarding install parameters check https://ibm.biz/icpfs39install. License By installing this product you accept the license terms https://ibm.biz/icpfs39license
        displayName: CommonService
        kind: CommonService
        name: commonservices.operator.ibm.com
        specDescriptors:
          - displayName: License
            path: license
            description: License information for this instance. You must accept the license.
          - description: Read and accept the license that is applicable to your installation. For more information, see https://ibm.biz/icpfs39license
            displayName: Accept
            path: license.accept
            value:
              - false
            x-descriptors:
              - urn:alm:descriptor:com.tectonic.ui:checkbox
          - path: license.license
            x-descriptors:
              - urn:alm:descriptor:com.tectonic.ui:hidden
          - path: license.use
            x-descriptors:
              - urn:alm:descriptor:com.tectonic.ui:hidden
          - path: license.key
            x-descriptors:
              - urn:alm:descriptor:com.tectonic.ui:hidden
          - path: license.use
            x-descriptors:
              - urn:alm:descriptor:com.tectonic.ui:hidden
          - description: The size of deployment profile for IBM Cloud Pak foundational services.
            displayName: Size
            path: size
            x-descriptors:
            - urn:alm:descriptor:com.tectonic.ui:select:starterset
            - urn:alm:descriptor:com.tectonic.ui:select:starter
            - urn:alm:descriptor:com.tectonic.ui:select:small
            - urn:alm:descriptor:com.tectonic.ui:select:medium
            - urn:alm:descriptor:com.tectonic.ui:select:large
            - urn:alm:descriptor:com.tectonic.ui:select:production
          - displayName: Operator namespace
            path: operatorNamespace
            x-descriptors:
            - urn:alm:descriptor:io.kubernetes:Namespace
          - displayName: Services namespace
            path: servicesNamespace
            x-descriptors:
            - urn:alm:descriptor:io.kubernetes:Namespace
          # ----------- Advanced Section -----------
          - displayName: Storage class
            path: storageClass
            x-descriptors:
            - urn:alm:descriptor:io.kubernetes:StorageClass
            - urn:alm:descriptor:com.tectonic.ui:advanced
          - displayName: FIPS mode
            path: fipsEnabled
            x-descriptors:
            - urn:alm:descriptor:com.tectonic.ui:booleanSwitch
            - urn:alm:descriptor:com.tectonic.ui:advanced
          - description: The profile controller for IBM Cloud Pak foundational services
            displayName: ProfileController
            path: profileController
            x-descriptors:
            - urn:alm:descriptor:com.tectonic.ui:select:default
            - urn:alm:descriptor:com.tectonic.ui:select:commonservice
            - urn:alm:descriptor:com.tectonic.ui:select:turbonomic
            - urn:alm:descriptor:com.tectonic.ui:select:vpa
            - urn:alm:descriptor:com.tectonic.ui:advanced
          - displayName: Identity management custom hostname
            path: routeHost
            x-descriptors:
            - urn:alm:descriptor:com.tectonic.ui:advanced
          - displayName: Identity management custom certificates
            path: BYOCACertificate
            x-descriptors:
            - urn:alm:descriptor:com.tectonic.ui:booleanSwitch
            - urn:alm:descriptor:com.tectonic.ui:advanced
          - displayName: Identity management default admin username
            path: defaultAdminUser
            x-descriptors:
            - urn:alm:descriptor:com.tectonic.ui:advanced
          - displayName: Custom OLM catalog name
            path: catalogName
            x-descriptors:
            - urn:alm:descriptor:com.tectonic.ui:advanced
          - displayName: Custom OLM catalog namespace
            path: catalogNamespace
            x-descriptors:
            - urn:alm:descriptor:io.kubernetes:Namespace
            - urn:alm:descriptor:com.tectonic.ui:advanced
          - displayName: OLM Install Plan approval mode
            path: installPlanApproval
            x-descriptors:
            - urn:alm:descriptor:com.tectonic.ui:select:Automatic
            - urn:alm:descriptor:com.tectonic.ui:select:Manual
            - urn:alm:descriptor:com.tectonic.ui:advanced
          # ----------- Hidden Section -----------
          - path: manualManagement
            x-descriptors:
            - urn:alm:descriptor:com.tectonic.ui:hidden
          - path: features
            x-descriptors:
            - urn:alm:descriptor:com.tectonic.ui:hidden
          - path: services
            x-descriptors:
            - urn:alm:descriptor:com.tectonic.ui:hidden
        statusDescriptors:
          - description: Installed Bedrock Operator Name
            displayName: Name
            path: bedrockOperators[0].name
          - description: Installed Bedrock Operator InstallPlan Name
            displayName: InstallPlanName
            path: bedrockOperators[0].installPlanName
          - description: Installed Bedrock Operator Status
            displayName: OperatorStatus
            path: bedrockOperators[0].operatorStatus
          - description: Installed Bedrock Operator Subscription Status
            displayName: SubscriptionStatus
            path: bedrockOperators[0].subscriptionStatus
          - description: Installed Bedrock Operator Version
            displayName: Version
            path: bedrockOperators[0].version
          - description: Installed Bedrock Operator Troubleshooting
            displayName: Troubleshooting
            path: bedrockOperators[0].troubleshooting
          - description: The Overall Status Of All Installed Bedrock Operators
            displayName: OverallStatus
            path: overallStatus
        version: v3
  description: |-
    # Introduction

    The `IBM Cloud Pak foundational services` is a bridge to connect IBM Cloud Paks and Operand Deployment Lifecycle Manager (ODLM) with IBM Cloud Pak foundational services. You can also install the `IBM Cloud Pak foundational services` in stand-alone mode.

    When you install this operator, the operator completes the following tasks:

      - Installs ODLM in all namespaces mode
      - Creates the `ibm-common-services` namespace
      - Creates the Common Services `OperandRegistry` and `OperandConfig` in the `ibm-common-services` namespace

    # Details
    For more information about installing this operator and other Common Services operators, see [Installer documentation](http://ibm.biz/cpcs_opinstall). If you are using this operator as part of an IBM Cloud Pak, see the documentation for that IBM Cloud Pak to learn more about how to install and use the operator service. For more information about IBM Cloud Paks, see [IBM Cloud Paks that use Common Services](http://ibm.biz/cpcs_cloudpaks).

    For more information about the available IBM Cloud Pak foundational services, see the [IBM Knowledge Center](http://ibm.biz/cpcsdocs).

    ## Supported platforms

    Red Hat OpenShift Container Platform 4.5 or newer installed on one of the following platforms:

     - Linux x86_64
     - Linux on Power (ppc64le)
     - Linux on IBM Z and LinuxONE

    ## Operator versions

     - 4.4.0

    ## Prerequisites

    Before you install this operator, you need to first install the operator prerequisites:

    - For the list of prerequisites for installing the operator, see the IBM Knowledge Center [Preparing to install services documentation](http://ibm.biz/cpcs_opinstprereq).

    ### Resources Required

    #### Minimum scheduling capacity

    | Software                   | Memory (MB) | CPU (cores) | Disk (GB) | Nodes  |
    | -------------------------- | ----------- | ----------- | --------- | ------ |
    | ibm common service operator | 200          | 0.2        | 1          | worker |
    | **Total**                  | 200         | 0.2         | 1         |        |

    ## Documentation

    - If you are using the operator as part of an IBM Cloud Pak, see the documentation for that IBM Cloud Pak. For a list of IBM Cloud Paks, see [IBM Cloud Paks that use IBM Cloud Pak foundational services](http://ibm.biz/cpcs_cloudpaks).
    - If you are using the operator in stand-alone mode or with an IBM Containerized Software, see the IBM Cloud Pak foundational services Knowledge Center [Installer documentation](http://ibm.biz/cpcs_opinstall).

    ## Installing

    For installation, see the [IBM Cloud Platform Common Services documentation](http://ibm.biz/cpcsdocs).

    ## Configuration

    For configuration, see the [IBM Cloud Platform Common Services documentation](http://ibm.biz/cpcsdocs).

    ### SecurityContextConstraints Requirements

    The IBM Common Service Operator supports running with the OpenShift Container Platform 4.3 default restricted Security Context Constraints (SCCs) and IBM Cloud Pak Security Context Constraints (SCCs).

    For more information about the OpenShift Container Platform Security Context Constraints, see [Managing Security Context Constraints](https://docs.openshift.com/container-platform/4.3/authentication/managing-security-context-constraints.html).

    For more information about the IBM Cloud Pak Security Context Constraints, see [Managing Security Context Constraints](https://ibm.biz/cpkspec-scc).

    ### Limitations

    No
  displayName: IBM Cloud Pak foundational services
  icon:
    - base64data: iVBORw0KGgoAAAANSUhEUgAAAK8AAACvCAMAAAC8TH5HAAAABGdBTUEAALGPC/xhBQAAAAFzUkdCAK7OHOkAAAB1UExURQAAAJGS77CC4pCS75yM64uV8pSQ7puA85OV87OB4auF5Hyd+H2c936b9n6b94Ca9n+b9n+b9n+b9qOJ56SI55yM6qSI536b96aH5q2D45mN64OZ9ZWQ7oyU8XWg+6uG5oqg/p6L6m+k/ZuY+3mr/6qQ9LqM80D8C0oAAAAbdFJOUwA67R4KKxMBBP6ak6vZgVtJxG5ot+hQ7YDVkwC2C58AAAuSSURBVHja7ZyJerK8EoCDCSTKjoiIS13of/+XeGYm4NLKrvj1OYxt7aa8TiazJZGxSSaZZJJJJvmcSCn/Eq7Cz79DLJk0rb+kXdM9nz0m/4p2mZufz3lAZvEn1HsGye2J9128h7/Gezj8Nd7D3+I9/xu8SjWHrS76bfN8A+NsYxjowCvbPN+QSGB6kWi6QHteyQLPfx+wYsH2eHSthgu05lXMy/PceRcwxtnjdnts4mjLq5hBceVdcVsya71FMeov0JIXMuQwR+DoXX5EMgf0uz2GrDYbb8mrmE+4Z/NdvDCApN+jX3uFdrySqfW70wzFbFLwWtVNkXa8ONlIvfx9Dk0xSyvYq0NpxasYJ9o8emcUVCw6EjGvuUpLXgfVm9cP1fAZp1yyCKeGBf8pB96g9jUZ57c6s1vIIAUfjXqY9eFg1yiuKJnOECzeW+TJm0+rxRGGWfcP7/dld8bZwqcp/dJqIs9hrJIJ/JD2abV5j1StfJn1/pofo/Kx0ae1KfAO7/Vld7anfVpf28M5kKPDc9kYLRW4RDhIwYV/PozVUAF39Qre3BmrvsM04nisjHHyJlUjZEOefuBj8UIA81zHfGJ84BYeHAP9LKseP1r5LNnvOlHeXJgqRZbUPzT97PHvBVb48VCX09W54du2u3ZJwjD0It/gqmCue/yoolm4b7tQjmohh7cGAWzHC8x/qOFOZmBG4bbERDkQrVYyiGP7iPwPLGrgsAofYbePonEJ2CHxAuvjxEjLvfUj7J1BaP0irY3i888SA63l3alWgwKjbXueZztOSBoucOE33huIZdsWHChXRds72O069PyHhSEBDiOynbAEBiGreCGJKoa5zT8GVBzt4QNgXc+wbq4YvW+hSMkDYNa4EYihWqlYtmouSsYTo4XvgWezHKDcI+7xuPbMMp7JH0GEfhZGRMDIG5FRtLG1IGCNvTp/d9nFZhMx/DXYH/cgSBv6SscM+Tyf0P450Lw+iCmbOGAMonOeO/XlMyTjgAsfmWAN9Y53RFy0hDAovXBDSBFBVAIHDdUJ2lre3J6AVG9Hcln5NQyKCUcrd390g5/BtjpNR2KNGwTVpRDSmk6et6jwCv0ScVhpxopxl3DBIjzVjrYk5gVuEPAaw7UP+aFV+0ex5Aq8y/hTYhiE/UXjhibrlBUisUm8hmHwqujuH3IqQLA/0dT+Af8Q34hT8du3QXlR4nrdkxhJ0554nwAXhpvj+hLUo2u/zWoJM1aXy70ZP8e97APWJ+WGbN1AXNP8tedAasM96PLu4Ik2jhpHZLkqgdGM5TNjuKzNnhkiUmneH8CSCe9wpXV429HDlCu7GcV9JwemWoEbWr3rGZx2iMs5F4+T3S1p89DoYGvkUeLCKC67m+uBsVwVuGpI+QVohGtZ6rHrU+Cu/UaP/ps4KY3iWhlipwNwd4Arh1WLCIy4lpA/2yiF4XZ9ehgMuaRgt7r6FMWiC9DuL64YWtyCrQKuEOLe1iJsG+eO2W8eo+POdrvVtdULrgG0Dbg76xW1uCDcm5GCguzDAeNlz0qPqgfzGunJeAl4aOug6KYQ7l2WhI7DZEMqZ7L5a1uBZWTQF3/QVHvmUosOBX0ZVkbfkgNtDYCbDcDVsIKbQYCJBCY/gak7FHQh+bqiX7LwsnuYfr1gqUTCUsPWgsWdF1H2I1/ZoYBMSLs3o3/blyke+FRiEPE9c1Huq9dpV60GWQNmvybSIrCnee0SGIlDJzJfVzwrttTq7bfkUNCSzV71a19pScNOGHrmi9pWV/Uue6lXYpEcBFfgslSOPG0MBTASc/YK3455PEqvyYY5r0G4AeH6gWHqSCyVxQ2s9ksJw9B/ATBYVUy8fdRL6ZhhlPo1HpIyHelM38OmCuA6oWvzwTah69DTbiW6qxdMCdPdAIGLbrC8lyIimxHRgrhQcA+cdoqluxXc0u7qhcTGNBAYeKkB9CTASfJjVuTo7mvoRsO676Ci+LRanVbd91YgLggp2GI1/kpRq7MAXnuDjBhC8Qpkl3UepwIXgblseDQq2XBcUK8bru0hGgbni7ynzrMNs1xOuJDmNQMAsfAI2B0CjOaAvKuuK2aES8C8XU8Sn98H9SKw12/SwfwVzNyArOLOL1lxEpO37/lKFujlpW3UfTSZwpxaQCkXb+JVd3OAAg1xrQ4vFGzC0MDrbuvLSGtRiSVYuonjeNU5MxMWAVudZzct1azdLmUXzGZLV7BCySxG6Zrq4MsFXqv79A7WiLu1OwwLFgElr7VA3LQjLtZnCCx7+KNo7a4BuG3lhRmKWXQ0LME40Gbxsqt6BQH3arExZ+viCl67Ib1rGHFLQPIQL7JFnHTjRfUCb68whR1mXM3dttpjcWvIAS6uNCRxlmVxxypeCVJw3wjl0/LzmrfaVG4kBgFT6ge57wJ4M7OTfmlNS4j+McpB4G2rTfBGkhAwp2UcWfB2cw/FFogBKQvxrhtTLMnMZYJiFG4eeLM0zVLRg3dIzmJvAbfRgiXjS81rXfeBLIE3TTuVQneZeH8Fb4HXFQ0rcGKJcsNFXsRdduYdViSQBQNy0LCilaSIu+R3TeqP8KKLQAXXzjgw3hR5l3erFvoldOOVr9Cv5eK6v1tzXch0UZfLNGEPvGQi3fU7tMi1m45PgCtb4Nin974Lftmd9yUtJZ94q/NgUG9KvA9rWOjgwKATMTqv3mpcbcDgQxaLRbpYyp+89/5tLMF98GTAVZsP4LfpAuXRYnALBwof+0AxejR0EVVpO4ARbvpz96D1GV7FvNoJB4lNDLiQOKofIQSTicQcnzeq5ZUsxTpi8ctQJeVrJmNj8wbEWxHhYNxjXff8UiT1vww1Oq9R59Dgz1gGb5Kff5a62jA/4tD222Ml75J4zd+8uglmfcQB76s2nktsM2w2z8p2yamWG90eTNrd9ly/ALnAtlP8LO5a1FdSo9sv7h3cVvGqGHkXT9Sr+3ZcjO4faNNYUMErkHf2tIeuqBNhjc0bHXEDoVHBa20qeRm1liw1Mq9H29z68Ard+hs7f0BzWD/3S8g7q+TV3RohR8VVLqq34pgR2G8NL9O8alx3Rrvy7Cr3q2LkXTyPClrBY55JgPqCthFGVbxsgbxxRd2jxKCGTS/zpelW0beD8pB4NxVhVw7t2HSvj0m9lfUx5A/zzWw2q0yPHzYHjWEOuDXvWLnhAtL1Gah3XrWsImkL/WjAkoX7au+r00bQ7my+qFr4ekETpFvyUGsOKOAgZrNNZaE2InCx9XF/qVmFQwNGBVevs42n31K9+5oqFxw0GURc22UayXjBenHrY1Z7UJ/FpOCkRsFjWe+SNsLuef2xCm0QMfvwe60pxnGf5v7iNTR/xWZWb8GjWcOFgBtK3FLBM+uTCpatd5aigue1Pngs4yVcp8VphmT+YYuQGIhxm/Fu37w+j0mPBk4+BIy4ett8q52lGJTneJsbHwHGwx/FQYp2Q6wtogCWH8DNLtdt0S1Pi6RICx8JG1nFCluOV9yWLgrrjAI4HfVQNtYu5emw9ri0EyZGWpCNORYxvVuAGZeHgLIuEVZB5UnAqGLryfsLvDx31Gfa6czSSW+D7XRFVZgEyizlRfEm3yJFSaiM+HQ5Ee5ll3SNVgCczkvi+SJ5c+PMMtIV0BLu6RL32P8Lry8pcVHJcZoYlniDcCNJ49Xp+/uk5QK20PP0kLWYP8qsg2zuvl/VyAlQS1bQ7SnjfQ814O7WeF4jX/P/5l//fT2V77svePeNd/gFNam/FN/eZPd9io0B/ojOwMWVsA8/wO1RZvc/nOgTbqfi7okAfDbUe+KDjcVsPq9X81eJPK/g/So476kfWUG1S6vjmcIqYpGkGwT7r4t8FfffdIP7ajmdNlnC2Qto2fWNtixjudRr4a+VLF0uTa4vJF8XKuXbg/Hr33TjffKn3gp/kkkmmWSSSSaZZJJJJplkkkkmmWSS/yf5H6HANgUotAMHAAAAAElFTkSuQmCC
      mediatype: image/png
  install:
    spec:
      clusterPermissions:
        - rules:
            - apiGroups:
                - ""
              resourceNames:
                - common-service-maps
              resources:
                - configmaps
              verbs:
                - delete
                - update
            - apiGroups:
                - ""
              resourceNames:
                - cloud-native-postgresql-image-list
              resources:
                - configmaps
              verbs:
                - delete
            - apiGroups:
                - ""
              resources:
                - configmaps
              verbs:
                - create
                - get
                - list
                - watch
                - update
            - apiGroups:
                - ""
              resources:
                - secrets
              verbs:
                - get
            - apiGroups:
                - storage.k8s.io
              resources:
                - storageclasses
              verbs:
                - get
                - list
                - watch
            - apiGroups:
                - admissionregistration.k8s.io
              resources:
                - mutatingwebhookconfigurations
                - validatingwebhookconfigurations
              verbs:
                - create
                - delete
                - get
                - list
                - patch
                - update
                - watch
            - apiGroups:
                - config.openshift.io
              resources:
                - infrastructures
              verbs:
                - get
          serviceAccountName: ibm-common-service-operator
      deployments:
        - label:
            app.kubernetes.io/instance: ibm-common-service-operator
            app.kubernetes.io/managed-by: ibm-common-service-operator
            app.kubernetes.io/name: ibm-common-service-operator
            productName: IBM_Cloud_Platform_Common_Services
          name: ibm-common-service-operator
          spec:
            replicas: 1
            selector:
              matchLabels:
                name: ibm-common-service-operator
            strategy:
              type: Recreate
            template:
              metadata:
                annotations:
                  productID: 068a62892a1e4db39641342e592daa25
                  productMetric: FREE
                  productName: IBM Cloud Platform Common Services
                labels:
                  app.kubernetes.io/instance: ibm-common-service-operator
                  app.kubernetes.io/managed-by: ibm-common-service-operator
                  app.kubernetes.io/name: ibm-common-service-operator
                  name: ibm-common-service-operator
                  productName: IBM_Cloud_Platform_Common_Services
              spec:
                affinity:
                  nodeAffinity:
                    requiredDuringSchedulingIgnoredDuringExecution:
                      nodeSelectorTerms:
                        - matchExpressions:
                            - key: kubernetes.io/arch
                              operator: In
                              values:
                                - amd64
                                - ppc64le
                                - s390x
                containers:
                  - command:
                      - /manager
                    env:
                      - name: OPERATOR_NAMESPACE
                        valueFrom:
                          fieldRef:
                            apiVersion: v1
                            fieldPath: metadata.namespace
                      - name: WATCH_NAMESPACE
                        valueFrom:
                          fieldRef:
                            fieldPath: metadata.annotations['olm.targetNamespaces']
                      - name: OPERATOR_NAME
                        value: ibm-common-service-operator
                    image: icr.io/cpopen/common-service-operator:latest
                    imagePullPolicy: IfNotPresent
                    livenessProbe:
                      failureThreshold: 10
                      httpGet:
                        path: /healthz
                        port: 8081
                      initialDelaySeconds: 120
                      periodSeconds: 60
                      timeoutSeconds: 10
                    name: ibm-common-service-operator
                    ports:
                      - containerPort: 9443
                        name: webhook-server
                        protocol: TCP
                    readinessProbe:
                      failureThreshold: 10
                      httpGet:
                        path: /readyz
                        port: 8081
                      initialDelaySeconds: 5
                      periodSeconds: 20
                      timeoutSeconds: 20
                    resources:
                      limits:
                        cpu: 500m
                        memory: 512Mi
                      requests:
                        cpu: 100m
                        ephemeral-storage: 256Mi
                        memory: 200Mi
                    securityContext:
                      allowPrivilegeEscalation: false
                      capabilities:
                        drop:
                          - ALL
                      privileged: false
                      readOnlyRootFilesystem: true
                      runAsNonRoot: true
                    volumeMounts:
                      - mountPath: /tmp/k8s-webhook-server/serving-certs
                        name: cert
                        readOnly: true
                serviceAccountName: ibm-common-service-operator
                terminationGracePeriodSeconds: 10
                volumes:
                  - name: cert
                    secret:
                      defaultMode: 420
                      secretName: webhook-server-cert
      permissions:
        - rules:
            - apiGroups:
                - cert-manager.io
              resources:
                - certificates
                - issuers
              verbs:
                - create
                - delete
                - get
                - list
                - watch
            - apiGroups:
                - apps
              resources:
                - deployments
                - statefulsets
                - daemonsets
              verbs:
                - get
                - list
                - patch
                - update
                - watch
            - apiGroups:
                - operator.ibm.com
              resources:
                - commonservices
                - commonservices/finalizers
                - commonservices/status
                - operandconfigs
                - operandregistries
              verbs:
                - create
                - delete
                - get
                - list
                - patch
                - update
                - watch
            - apiGroups:
                - operators.coreos.com
              resources:
                - subscriptions
                - clusterserviceversions
              verbs:
                - create
                - delete
                - get
                - list
                - patch
                - update
                - watch
            - apiGroups:
                - ""
              resources:
                - namespaces
              verbs:
                - get
            - apiGroups:
                - ""
              resources:
                - pods
              verbs:
                - get
                - list
                - delete
            - apiGroups:
                - ""
              resources:
                - secrets
                - services
              verbs:
                - create
                - delete
                - get
                - list
                - patch
                - update
                - watch
            - apiGroups:
                - ""
              resources:
                - events
              verbs:
                - create
                - get
                - patch
                - update
            - apiGroups:
                - certmanager.k8s.io
              resources:
                - certificates
                - issuers
              verbs:
                - delete
            - apiGroups:
                - monitoring.operator.ibm.com
              resources:
                - exporters
                - prometheusexts
              verbs:
                - delete
            - apiGroups:
                - operator.ibm.com
              resources:
                - operandrequests
                - operandbindinfos
                - cataloguis
                - helmapis
                - helmrepos
              verbs:
                - delete
            - apiGroups:
                - elasticstack.ibm.com
              resources:
                - elasticstacks
              verbs:
                - delete
          serviceAccountName: ibm-common-service-operator
    strategy: deployment
  installModes:
    - supported: true
      type: OwnNamespace
    - supported: true
      type: SingleNamespace
    - supported: true
      type: MultiNamespace
    - supported: true
      type: AllNamespaces
  keywords:
    - IBM
    - Cloud
  links:
    - name: IBM Common Service Operator
      url: https://github.com/IBM/ibm-common-service-operator
  maintainers:
    - email: support@ibm.com
      name: IBM Support
  maturity: alpha
  minKubeVersion: 1.19.0
  provider:
    name: IBM
  version: 4.4.0
  webhookdefinitions:
    - admissionReviewVersions:
        - v1
      containerPort: 443
      deploymentName: ibm-common-service-operator
      failurePolicy: Ignore
      generateName: moperandrequest.kb.io
      rules:
        - apiGroups:
            - operator.ibm.com
          apiVersions:
            - v1alpha1
          operations:
            - CREATE
            - UPDATE
          resources:
            - operandrequests
      sideEffects: None
      targetPort: 9443
      type: MutatingAdmissionWebhook
      webhookPath: /mutate-operator-ibm-com-v1alpha1-operandrequest
    - admissionReviewVersions:
        - v1
      containerPort: 443
      deploymentName: ibm-common-service-operator
      failurePolicy: Fail
      generateName: vcommonservice.kb.io
      rules:
        - apiGroups:
            - operator.ibm.com
          apiVersions:
            - v3
          operations:
            - CREATE
            - UPDATE
          resources:
            - commonservices
      sideEffects: None
      targetPort: 9443
      type: ValidatingAdmissionWebhook
      webhookPath: /validate-operator-ibm-com-v3-commonservice
  relatedImages:
    - image: icr.io/cpopen/common-service-operator:4.4.0
      name: COMMON_SERVICE_OPERATOR_IMAGE
    - image: icr.io/cpopen/cpfs/cpfs-utils:latest
      name: CPFS_UTILS_IMAGE<|MERGE_RESOLUTION|>--- conflicted
+++ resolved
@@ -17,13 +17,8 @@
       ]
     capabilities: Seamless Upgrades
     containerImage: icr.io/cpopen/common-service-operator:latest
-<<<<<<< HEAD
-    createdAt: "2023-11-06T04:32:47Z"
+    createdAt: "2024-01-04T22:59:50Z"
     description: The IBM Cloud Pak foundational services operator is used to deploy IBM foundational services.
-=======
-    createdAt: "2024-01-04T22:59:50Z"
-    description: The IBM Common Service Operator is used to deploy IBM Common Services
->>>>>>> 25be82f1
     nss.operator.ibm.com/managed-operators: ibm-common-service-operator
     nss.operator.ibm.com/managed-webhooks: ""
     olm.skipRange: ">=3.3.0 <4.4.0"
