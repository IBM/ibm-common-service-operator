#!/usr/bin/env bash

# Licensed Materials - Property of IBM
# Copyright IBM Corporation 2023. All Rights Reserved
# US Government Users Restricted Rights -
# Use, duplication or disclosure restricted by GSA ADP Schedule Contract with IBM Corp.
#
# This is an internal component, bundled with an official IBM product. 
# Please refer to that particular license for additional information. 

# ---------- Command arguments ----------

OC=oc
YQ=yq
TENANT_NAMESPACES=""
FORCE_DELETE=0
DEBUG=0

# ---------- Command variables ----------

# script base directory
BASE_DIR=$(cd $(dirname "$0")/$(dirname "$(readlink $0)") && pwd -P)

# log file
LOG_FILE="uninstall_tenant_log_$(date +'%Y%m%d%H%M%S').log"

# ---------- Main functions ----------

. ${BASE_DIR}/common/utils.sh

function main() {
    parse_arguments "$@"
    save_log "logs" "uninstall_tenant_log" "$DEBUG"
    trap cleanup_log EXIT
    pre_req
    set_tenant_namespaces
    uninstall_odlm
    uninstall_cs_operator
    uninstall_nss
    delete_rbac_resource
    delete_webhook
    delete_unavailable_apiservice
    delete_tenant_ns
}

function parse_arguments() {
    # process options
    while [[ "$@" != "" ]]; do
        case "$1" in
        --oc)
            shift
            OC=$1
            ;;
        --yq)
            shift
            YQ=$1
            ;;
        --operator-namespace)
            shift
            OPERATOR_NS=$1
            ;;
        -f)
            shift
            FORCE_DELETE=1
            ;;
        -v | --debug)
            shift
            DEBUG=$1
            ;;
        -h | --help)
            print_usage
            exit 1
            ;;
        *) 
            echo "wildcard"
            ;;
        esac
        shift
    done
}

function print_usage() {
    script_name=`basename ${0}`
    echo "Usage: ${script_name} --operator-namespace <bedrock-namespace> [OPTIONS]..."
    echo ""
    echo "Uninstall a tenant using Foundational services."
    echo "**NOTE**: this script will uninstall the entire tenant scoped to the Foundational services instance deployed in the namespace from the '--operator-namespace' parameter entered."
    echo "The --operator-namespace must be provided."
    echo ""
    echo "Options:"
<<<<<<< HEAD
    echo "   --oc string                    Optional. File path to oc CLI. Default uses oc in your PATH"
=======
    echo "   --oc string                    File path to oc CLI. Default uses oc in your PATH"
    echo "   --yq string                    File path to yq CLI. Default uses yq in your PATH"
>>>>>>> 6a2abb50
    echo "   --operator-namespace string    Required. Namespace to uninstall Foundational services operators and the whole tenant."
    echo "   -f                             Optional. Enable force delete. It will take much more time if you add this label, we suggest run this script without -f label first"
    echo "   -v, --debug integer            Optional. Verbosity of logs. Default is 0. Set to 1 for debug logs"
    echo "   -h, --help                     Print usage information"
    echo ""
}

function pre_req() {
    # Check the value of DEBUG
    if [[ "$DEBUG" != "1" && "$DEBUG" != "0" ]]; then
        error "Invalid value for DEBUG. Expected 0 or 1."
    fi

    check_command "${OC}"

    # Checking oc command logged in
    user=$(${OC} whoami 2> /dev/null)
    if [ $? -ne 0 ]; then
        error "You must be logged into the OpenShift Cluster from the oc command line"
    else
        success "oc command logged in as ${user}"
    fi

    if [ "$OPERATOR_NS" == "" ]; then
        error "Must provide operator namespace"
    fi

    if [ $FORCE_DELETE -eq 1 ]; then
        warning "It will take much more time"
    fi
}

function set_tenant_namespaces() {
    TENANT_NAMESPACES=$(${OC} get -n "$OPERATOR_NS" configmap namespace-scope -o jsonpath='{.data.namespaces}')
    if [ "$TENANT_NAMESPACES" == "" ]; then
        TENANT_NAMESPACES=$OPERATOR_NS
    fi
    info "Tenant namespaces are: $TENANT_NAMESPACES"

    # TODO: have a fallback to populate TENANT_NAMESPACES, so that script
    # can be run multiple times, i.e. handle case where NSS configmap has been
    # deleted, but script hits error before namespace cleanup
    # if [ "$TENANT_NAMESPACES" == "" ]; then
    #     error "Failed to get tenant namespaces"
    # fi
}

function uninstall_odlm() {
    title "Uninstalling OperandRequests and ODLM"

    local grep_args=""
    for ns in ${TENANT_NAMESPACES//,/ }; do
        local opreq=$(${OC} get -n "$ns" operandrequests --no-headers | cut -d ' ' -f1)
        if [ "$opreq" != "" ]; then
            ${OC} delete -n "$ns" operandrequests ${opreq//$'\n'/ }
        fi
        grep_args="${grep_args}-e $ns "
    done

    if [ "$grep_args" == "" ]; then
        grep_args='no-operand-requests'
    fi

    local namespace=$1
    local name=$2
    local condition="${OC} get operandrequests -A --no-headers | cut -d ' ' -f1 | grep -w ${grep_args} || echo Success"
    local retries=20
    local sleep_time=10
    local total_time_mins=$(( sleep_time * retries / 60))
    local wait_message="Waiting for all OperandRequests in tenant namespaces to be deleted"
    local success_message="All tenant OperandRequests deleted"
    local error_message="Timeout after ${total_time_mins} minutes waiting for tenant OperandRequests to be deleted"

    # ideally ODLM will ensure OperandRequests are cleaned up neatly
    wait_for_condition "${condition}" ${retries} ${sleep_time} "${wait_message}" "${success_message}" "${error_message}"

    local sub=$(fetch_sub_from_package ibm-odlm $OPERATOR_NS)
    if [ "$sub" != "" ]; then
        ${OC} delete --ignore-not-found -n "$OPERATOR_NS" sub "$sub"
    fi

    local csv=$(fetch_csv_from_sub operand-deployment-lifecycle-manager "$OPERATOR_NS")
    if [ "$csv" != "" ]; then
        ${OC} delete --ignore-not-found -n "$OPERATOR_NS" csv "$csv"
    fi
}

function uninstall_cs_operator() {
    title "Uninstalling ibm-common-service-operator in tenant namespaces"

    for ns in ${TENANT_NAMESPACES//,/ }; do
        local sub=$(fetch_sub_from_package ibm-common-service-operator $ns)
        if [ "$sub" != "" ]; then
            ${OC} delete --ignore-not-found -n "$ns" sub "$sub"
        fi

        local csv=$(fetch_csv_from_sub "$sub" "$ns")
        if [ "$csv" != "" ]; then
            ${OC} delete --ignore-not-found -n "$ns" csv "$csv"
        fi
    done
}

function uninstall_nss() {
    title "Uninstall ibm-namespace-scope-operator"

    ${OC} delete --ignore-not-found nss -n "$OPERATOR_NS" common-service

    for ns in ${TENANT_NAMESPACES//,/ }; do
        ${OC} delete --ignore-not-found rolebinding "nss-managed-role-from-$OPERATOR_NS"
        ${OC} delete --ignore-not-found role "nss-managed-role-from-$OPERATOR_NS"
    done

    sub=$(fetch_sub_from_package ibm-namespace-scope-operator "$OPERATOR_NS")
    if [ "$sub" != "" ]; then
        ${OC} delete --ignore-not-found -n "$OPERATOR_NS" sub "$sub"
    fi

    csv=$(fetch_csv_from_sub "$sub" "$OPERATOR_NS")
    if [ "$csv" != "" ]; then
        ${OC} delete --ignore-not-found -n "$OPERATOR_NS" csv "$csv"
    fi
}

function delete_webhook() {
    title "Deleting webhookconfigurations in ${TENANT_NAMESPACES}"
    for ns in ${TENANT_NAMESPACES//,/ }; do
        ${OC} delete ValidatingWebhookConfiguration ibm-common-service-validating-webhook-${ns} --ignore-not-found
        ${OC} delete MutatingWebhookConfiguration ibm-common-service-webhook-configuration ibm-operandrequest-webhook-configuration namespace-admission-config ibm-operandrequest-webhook-configuration-${ns} --ignore-not-found
    done
}

function delete_rbac_resource() {
    info "delete rbac resource"
    for ns in ${TENANT_NAMESPACES//,/ }; do
        ${OC} delete ClusterRoleBinding ibm-common-service-webhook secretshare-${ns} $(${OC} get ClusterRoleBinding | grep nginx-ingress-clusterrole | awk '{print $1}') --ignore-not-found
        ${OC} delete ClusterRole ibm-common-service-webhook secretshare nginx-ingress-clusterrole --ignore-not-found
        ${OC} delete scc nginx-ingress-scc --ignore-not-found
    done
}

function delete_unavailable_apiservice() {
    info "delete unavailable apiservice"
    rc=0
    apis=$(${OC} get apiservice | grep False | awk '{print $1}')
    if [ "X${apis}" != "X" ]; then
        warning "Found some unavailable apiservices, deleting ..."
        for api in ${apis}; do
        msg "${OC} delete apiservice ${api}"
        ${OC} delete apiservice ${api}
        if [[ "$?" != "0" ]]; then
            error "Delete apiservcie ${api} failed"
            rc=$((rc + 1))
            continue
        fi
        done
    fi
    return $rc
}

function cleanup_dedicate_cr() {
    for ns in ${TENANT_NAMESPACES//,/ }; do
        cleanup_webhook $ns $TENANT_NAMESPACES
        cleanup_secretshare $ns $TENANT_NAMESPACES
        cleanup_crossplane $ns
    done
}

function delete_tenant_ns() {
    title "Deleting tenant namespaces"
    for ns in ${TENANT_NAMESPACES//,/ }; do
        ${OC} delete --ignore-not-found ns "$ns" --timeout=30s
        if [ $? -ne 0 ] || [ $FORCE_DELETE -eq 1 ]; then
            warning "Failed to delete namespace $ns, force deleting remaining resources..."
            remove_all_finalizers $ns && success "Namespace $ns is deleted successfully."
        fi
    done
    success "Common Services uninstall finished and successfull." 
}



main $*<|MERGE_RESOLUTION|>--- conflicted
+++ resolved
@@ -88,12 +88,8 @@
     echo "The --operator-namespace must be provided."
     echo ""
     echo "Options:"
-<<<<<<< HEAD
-    echo "   --oc string                    Optional. File path to oc CLI. Default uses oc in your PATH"
-=======
     echo "   --oc string                    File path to oc CLI. Default uses oc in your PATH"
     echo "   --yq string                    File path to yq CLI. Default uses yq in your PATH"
->>>>>>> 6a2abb50
     echo "   --operator-namespace string    Required. Namespace to uninstall Foundational services operators and the whole tenant."
     echo "   -f                             Optional. Enable force delete. It will take much more time if you add this label, we suggest run this script without -f label first"
     echo "   -v, --debug integer            Optional. Verbosity of logs. Default is 0. Set to 1 for debug logs"
