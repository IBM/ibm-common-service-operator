#!/usr/bin/env bash

# Licensed Materials - Property of IBM
# Copyright IBM Corporation 2023. All Rights Reserved
# US Government Users Restricted Rights -
# Use, duplication or disclosure restricted by GSA ADP Schedule Contract with IBM Corp.
#
# This is an internal component, bundled with an official IBM product.
# Please refer to that particular license for additional information.

# ---------- Command arguments ----------

OC=oc
ENABLE_LICENSING=0
CHANNEL="v4.0"
SOURCE="opencloud-operators"
SOURCE_NS="openshift-marketplace"
OPERATOR_NS=""
SERVICES_NS=""
TETHERED_NS=""
SIZE_PROFILE="small"
INSTALL_MODE="Automatic"
DEBUG=0

# ---------- Command variables ----------

# script base directory
BASE_DIR=$(cd $(dirname "$0")/$(dirname "$(readlink $0)") && pwd -P)

# counter to keep track of installation steps
STEP=0

# ---------- Main functions ----------

. ${BASE_DIR}/common/utils.sh

function main() {
    parse_arguments "$@"
    pre_req
    setup_topology
    setup_nss
    install_cs_operator
}

function parse_arguments() {
    # process options
    while [[ "$@" != "" ]]; do
        case "$1" in
        --oc)
            shift
            OC=$1
            ;;
        --enable-licensing)
            ENABLE_LICENSING=1
            ;;
        --operator-namespace)
            shift
            OPERATOR_NS=$1
            ;;
        --services-namespace)
            shift
            SERVICES_NS=$1
            ;;
        --tethered-namespaces)
            shift
            TETHERED_NS=$1
            ;;
        -c | --channel)
            shift
            CHANNEL=$1
            ;;
        -s | --source)
            shift
            SOURCE=$1
            ;;
        -i | --install-mode)
            shift
            INSTALL_MODE=$1
            ;;
        -n | --source-namespace)
            shift
            SOURCE_NS=$1
            ;;
        -p | --size-profile)
            shift
            SIZE_PROFILE=$1
            ;;
        -v | --debug)
            shift
            DEBUG=$1
            ;;
        -h | --help)
            print_usage
            exit 1
            ;;
        *)
            echo "wildcard"
            ;;
        esac
        shift
    done
}

function print_usage() {
    script_name=`basename ${0}`
    echo "Usage: ${script_name} --operator-namespace <bedrock-namespace> [OPTIONS]..."
    echo ""
    echo "Set up an advanced topology tenant for Cloud Pak 3.0 Foundational services."
    echo "The --operator-namespace must be provided."
    echo ""
    echo "Options:"
    echo "   --oc string                    File path to oc CLI. Default uses oc in your PATH"
    echo "   --enable-licensing             Set this flag to install ibm-licensing-operator"
    echo "   --operator-namespace string    Required. Namespace to install Foundational services operator"
    echo "   --services-namespace           Namespace to install operands of Foundational services, i.e. 'dataplane'. Default is the same as operator-namespace"
    echo "   --tethered-namespaces string   Additional namespaces for this tenant, comma-delimited, e.g. 'ns1,ns2'"
    echo "   -c, --channel string           Channel for Subscription(s). Default is v4.0"
    echo "   -i, --install-mode string      InstallPlan Approval Mode. Default is Automatic. Set to Manual for manual approval mode"
    echo "   -s, --source string            CatalogSource name. This assumes your CatalogSource is already created. Default is opencloud-operators"
    echo "   -n, --namespace string         Namespace of CatalogSource. Default is openshift-marketplace"
    echo "   -v, --debug integer            Verbosity of logs. Default is 0. Set to 1 for debug logs."
    echo "   -h, --help                     Print usage information"
    echo ""
}

function pre_req() {
    check_command "${OC}"

    # checking oc command logged in
    user=$($OC whoami 2> /dev/null)
    if [ $? -ne 0 ]; then
        error "You must be logged into the OpenShift Cluster from the oc command line"
    else
        success "oc command logged in as ${user}"
    fi

    check_cert_manager "cert-manager"
    if [ $? -ne 0 ]; then
        error "Cert-manager is not found or having more than one\n"
    fi

    if [ $ENABLE_LICENSING -eq 1 ]; then
        check_licensing
        if [ $? -ne 0 ]; then
            error "ibm-licensing is not found or having more than one\n"
        fi
    fi

    if [ "$OPERATOR_NS" == "" ]; then
        error "Must provide operator namespace, please specify argument --operator-namespace"
    fi

    if [[ "$SERVICES_NS" == "" && "$TETHERED_NS" == "" ]]; then
        error "Must provide additional namespaces, either --services-namespace or --tethered-namespaces"
    fi

    if [[ "$SERVICES_NS" == "$OPERATOR_NS" && "$TETHERED_NS" == "" ]]; then
        error "Must provide additional namespaces for --tethered-namespaces when services-namespace is the same as operator-namespace"
    fi

    if [[ "$TETHERED_NS" == "$OPERATOR_NS" || "$TETHERED_NS" == "$SERVICES_NS" ]]; then
        error "Must provide additional namespaces for --tethered-namespaces, different from operator-namespace and services-namespace"
    fi
}

function create_ns_list() {
    for ns in $OPERATOR_NS $SERVICES_NS ${TETHERED_NS//,/ }; do
        create_namespace $ns
        if [ $? -ne 0 ]; then
            error "Namespace $ns cannot be created, please ensure user $user has proper permission to create namepace\n"
        fi
    done
}

function setup_topology() {
    create_ns_list
    target=$(cat <<EOF

  targetNamespaces:
    - $OPERATOR_NS
EOF
)
    create_operator_group "common-service" "$OPERATOR_NS" "$target"
    if [ $? -ne 0 ]; then
        error "Operatorgroup cannot be created in namespace $OPERATOR_NS, please ensure user $user has proper permission to create Operatorgroup\n"
    fi
}

function setup_nss() {
    install_nss
    authorize_nss
}

function install_nss() {
    title "Installing Namespace Scope operator\n"

    is_sub_exist "ibm-namespace-scope-operator" "$OPERATOR_NS"
    if [ $? -eq 0 ]; then
        warning "There is an ibm-namespace-scope-operator subscription already deployed\n"
    else
        create_subscription "ibm-namespace-scope-operator" "$OPERATOR_NS" "$CHANNEL" "ibm-namespace-scope-operator" "${SOURCE}" "${SOURCE_NS}" "${INSTALL_MODE}"
    fi

    wait_for_operator "$OPERATOR_NS" "ibm-namespace-scope-operator"

    # namespaceMembers should at least have Bedrock operators' namespace
    local ns=$(cat <<EOF

    - $OPERATOR_NS
EOF
    )

    # add the tethered optional namespaces for a tenant to namespaceMembers
    # ${TETHERED_NS} is comma delimited, so need to replace commas with space
    for n in $SERVICES_NS ${TETHERED_NS//,/ }; do
        local ns=$ns$(cat <<EOF

    - $n
EOF
    )
    done

    configure_nss_kind "$ns"
    if [ $? -ne 0 ]; then
        error "Failed to create NSS CR in ${OPERATOR_NS}"
    fi
}

function authorize_nss() {

    local role=$(
        cat <<EOF
apiVersion: rbac.authorization.k8s.io/v1
kind: Role
metadata:
  name: nss-managed-role-from-$OPERATOR_NS
  namespace: ns_to_replace
rules:
- apiGroups:
  - "*"
  resources:
  - "*"
  verbs:
  - create
  - delete
  - get
  - list
  - patch
  - update
  - watch
  - deletecollection
EOF
)

    local rb=$(
        cat <<EOF
kind: RoleBinding
apiVersion: rbac.authorization.k8s.io/v1
metadata:
  name: nss-managed-role-from-$OPERATOR_NS
  namespace: ns_to_replace
subjects:
- kind: ServiceAccount
  name: ibm-namespace-scope-operator
  namespace: $OPERATOR_NS
roleRef:
  kind: Role
  name: nss-managed-role-from-$OPERATOR_NS
  apiGroup: rbac.authorization.k8s.io
EOF
)
    title "Checking and authorizing NSS to all namespaces in tenant\n"
    for ns in $SERVICES_NS ${TETHERED_NS//,/ }; do

        if [[ $($OC get RoleBinding nss-managed-role-from-$OPERATOR_NS -n $ns 2>/dev/null) != "" ]];then
            info "RoleBinding nss-managed-role-from-$OPERATOR_NS is already existed in $ns, skip creating"
        else
            debug1 "Creating following Role:\n"
            debug1 "${role//ns_to_replace/$ns}\n"
            echo "${role//ns_to_replace/$ns}" | ${OC} apply -f -
            if [[ $? -ne 0 ]]; then
                error "Failed to create Role for NSS in namespace $ns, please check if user has proper permission to create role"
            fi

            debug1 "Creating following RoleBinding:\n"
            debug1 "${rb//ns_to_replace/$ns}\n"
            echo "${rb//ns_to_replace/$ns}" | ${OC} apply -f -
            if [[ $? -ne 0 ]]; then
                error "Failed to create RoleBinding for NSS in namespace $ns, please check if user has proper permission to create rolebinding"
            fi
        fi
    done
}

function install_cs_operator() {
    msg "Installing IBM Foundational services operator into operator namespace - ${OPERATOR_NS}"

    is_sub_exist "ibm-common-service-operator" "$OPERATOR_NS"
    if [ $? -eq 0 ]; then
        info "There is an ibm-common-service-operator Subscription already\n"
    else
        create_subscription "ibm-common-service-operator" "$OPERATOR_NS" "$CHANNEL" "ibm-common-service-operator" "${SOURCE}" "${SOURCE_NS}" "${INSTALL_MODE}"
        sleep 120
    fi
    wait_for_operator "$OPERATOR_NS" "ibm-common-service-operator"
<<<<<<< HEAD
    sleep 120
=======
    wait_for_nss_patch "$OPERATOR_NS" 
>>>>>>> 72b2f246
    configure_cs_kind
}

function configure_nss_kind() {
    local members=$1

    if [[ $($OC get NamespaceScope common-service -n $OPERATOR_NS 2>/dev/null) != "" ]];then
        title "NamespaceScope CR is already deployed in $OPERATOR_NS"
    else
        title "Creating the NamespaceScope object"
    fi
    local object=$(
    cat <<EOF
apiVersion: operator.ibm.com/v1
kind: NamespaceScope
metadata:
  name: common-service
  namespace: $OPERATOR_NS
spec:
  csvInjector:
    enable: true
  namespaceMembers: $members
  restartLabels:
    intent: projected
EOF
    )
    echo
    echo "$object"
    echo "$object" | ${OC} apply -f -
}

function configure_cs_kind() {
    local object=$(
        cat <<EOF
apiVersion: operator.ibm.com/v3
kind: CommonService
metadata:
  name: common-service
  namespace: $OPERATOR_NS
spec:
  operatorNamespace: $OPERATOR_NS
  servicesNamespace: $SERVICES_NS
  size: $SIZE_PROFILE
EOF
    )

    echo
    info "Configuring the CommonService object"
    echo "$object"
    echo "$object" | ${OC} apply -f -
    if [[ $? -ne 0 ]]; then
        error "Failed to create CommonService CR in ${OPERATOR_NS}"
    fi
}

function debug1() {
    if [ $DEBUG -eq 1 ]; then
        debug "${1}"
    fi
}

main $*<|MERGE_RESOLUTION|>--- conflicted
+++ resolved
@@ -303,11 +303,8 @@
         sleep 120
     fi
     wait_for_operator "$OPERATOR_NS" "ibm-common-service-operator"
-<<<<<<< HEAD
     sleep 120
-=======
     wait_for_nss_patch "$OPERATOR_NS" 
->>>>>>> 72b2f246
     configure_cs_kind
 }
 
