--- conflicted
+++ resolved
@@ -523,7 +523,6 @@
     
         # Check if the patch was successful
         if [[ $? -eq 0 ]]; then
-<<<<<<< HEAD
             checkOperatorNS=$(${OC} get commonservice common-service -n ${OPERATOR_NS} -o yaml | yq '.spec.operatorNamespace=="'${OPERATOR_NS}'"')
             checkServicesNS=$(${OC} get commonservice common-service -n ${OPERATOR_NS} -o yaml | yq '.spec.servicesNamespace=="'${SERVICES_NS}'"')
             if [ $checkOperatorNS ] && [ $checkServicesNS ]; then
@@ -535,10 +534,6 @@
                 info "OperatorNamespace in CommonService cr should be ${OPERATOR_NS}, but it is ${operatorNSinCR}"
                 info "ServicesNamespace in CommonService cr should be ${SERVICES_NS}, but it is ${servicesNSinCR}"
             fi
-=======
-            success "Successfully patched CommonService CR in ${OPERATOR_NS}\n"
-            break
->>>>>>> 7c75c8fd
         else
             warning "Failed to patch CommonService CR in ${OPERATOR_NS}, retry it in ${delay} seconds..."
             sleep ${delay}
