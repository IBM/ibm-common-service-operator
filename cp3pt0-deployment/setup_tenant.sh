#!/usr/bin/env bash

# Licensed Materials - Property of IBM
# Copyright IBM Corporation 2023. All Rights Reserved
# US Government Users Restricted Rights -
# Use, duplication or disclosure restricted by GSA ADP Schedule Contract with IBM Corp.
#
# This is an internal component, bundled with an official IBM product. 
# Please refer to that particular license for additional information. 

# ---------- Command arguments ----------

OC=oc
ENABLE_LICENSING=0
CHANNEL="v4.0"
SOURCE="opencloud-operators"
SOURCE_NS="openshift-marketplace"
OPERATOR_NS=""
SERVICES_NS=""
TETHERED_NS=""
SIZE_PROFILE="small"
INSTALL_MODE="Automatic"
DEBUG=0
LIMITED=false

# ---------- Command variables ----------

# script base directory
BASE_DIR=$(cd $(dirname "$0")/$(dirname "$(readlink $0)") && pwd -P)

# counter to keep track of installation steps
STEP=0

# ---------- Main functions ----------

. ${BASE_DIR}/common/utils.sh

function main() {
    parse_arguments "$@"
    pre_req
    setup_topology
    setup_nss
    install_cs_operator
}

function parse_arguments() {
    # process options
    while [[ "$@" != "" ]]; do
        case "$1" in
        --oc)
            shift
            OC=$1
            ;;
        --enable-licensing)
            ENABLE_LICENSING=1
            ;;
        --operator-namespace)
            shift
            OPERATOR_NS=$1
            ;;
        --services-namespace)
            shift
            SERVICES_NS=$1
            ;;
        --tethered-namespaces)
            shift
            TETHERED_NS=$1
            ;;
        -c | --channel)
            shift
            CHANNEL=$1
            ;;
        -s | --source)
            shift
            SOURCE=$1
            ;;
        -i | --install-mode)
            shift
            INSTALL_MODE=$1
            ;;
        -n | --source-namespace)
            shift
            SOURCE_NS=$1
            ;;
        -p | --size-profile)
            shift
            SIZE_PROFILE=$1
            ;;
        --limited-access-mode)
            shift
            LIMITED=$1
            ;;
        -v | --debug)
            shift
            DEBUG=$1
            ;;
        -h | --help)
            print_usage
            exit 1
            ;;
        *) 
            echo "wildcard"
            ;;
        esac
        shift
    done
}

function print_usage() {
    script_name=`basename ${0}`
    echo "Usage: ${script_name} --operator-namespace <bedrock-namespace> [OPTIONS]..."
    echo ""
    echo "Set up an advanced topology tenant for Cloud Pak 3.0 Foundational services."
    echo "The --operator-namespace must be provided."
    echo ""
    echo "Options:"
    echo "   --oc string                    File path to oc CLI. Default uses oc in your PATH"
    echo "   --enable-licensing             Set this flag to install ibm-licensing-operator"
    echo "   --operator-namespace string    Required. Namespace to install Foundational services operator"
    echo "   --services-namespace           Namespace to install operands of Foundational services, i.e. 'dataplane'. Default is the same as operator-namespace"
    echo "   --tethered-namespaces string   Additional namespaces for this tenant, comma-delimited, e.g. 'ns1,ns2'"
    echo "   -c, --channel string           Channel for Subscription(s). Default is v4.0"
    echo "   -i, --install-mode string      InstallPlan Approval Mode. Default is Automatic. Set to Manual for manual approval mode"
    echo "   -s, --source string            CatalogSource name. This assumes your CatalogSource is already created. Default is opencloud-operators"
    echo "   -n, --namespace string         Namespace of CatalogSource. Default is openshift-marketplace"
    echo "   --limited-access-mode string   Default is false, if set to true will throw error when require resources are not found"
    echo "   -v, --debug integer            Verbosity of logs. Default is 0. Set to 1 for debug logs."
    echo "   -h, --help                     Print usage information"
    echo ""
}

function pre_req() {
    check_command "${OC}"

    # checking oc command logged in
    user=$($OC whoami 2> /dev/null)
    if [ $? -ne 0 ]; then
        error "You must be logged into the OpenShift Cluster from the oc command line"
    else
        success "oc command logged in as ${user}"
    fi

    check_cert_manager "cert-manager"
    if [ $? -ne 0 ]; then
        error "Cert-manager is not found or having more than one\n"
    fi

    if [ $ENABLE_LICENSING -eq 1 ]; then
        check_licensing
        if [ $? -ne 0 ]; then
            error "ibm-licensing is not found or having more than one\n"
        fi
    fi

    if [ "$OPERATOR_NS" == "" ]; then
        error "Must provide operator namespace, please specify argument --operator-namespace"
    fi

    if [[ "$SERVICES_NS" == "" && "$TETHERED_NS" == "" ]]; then
        error "Must provide additional namespaces, either --services-namespace or --tethered-namespaces"
    fi

    if [[ "$SERVICES_NS" == "$OPERATOR_NS" && "$TETHERED_NS" == "" ]]; then
        error "Must provide additional namespaces for --tethered-namespaces when services-namespace is the same as operator-namespace"
    fi

    if [[ "$TETHERED_NS" == "$OPERATOR_NS" || "$TETHERED_NS" == "$SERVICES_NS" ]]; then
        error "Must provide additional namespaces for --tethered-namespaces, different from operator-namespace and services-namespace"
    fi
}

function check_ns_list(){
    for ns in $OPERATOR_NS $SERVICES_NS ${TETHERED_NS//,/ }; do
        check_namespace $ns
        if [ $? -ne 0 ]; then
            error "Namespace $ns does not exist or current user $user does not get permission for this namespace\n"
        fi
    done
}

function create_ns_list() {
    for ns in $OPERATOR_NS $SERVICES_NS ${TETHERED_NS//,/ }; do
        create_namespace $ns
        if [ $? -ne 0 ]; then
            error "Namespace $ns cannot be created, please ensure user $user has proper permission to create namepace\n"
        fi
    done
}

function setup_topology() {
    if $LIMITED;then 
        check_ns_list
    else
        create_ns_list
    fi
    target=$(cat <<EOF
        
  targetNamespaces:
    - $OPERATOR_NS
EOF
)
    create_operator_group "common-service" "$OPERATOR_NS" "$target"
    if [ $? -ne 0 ]; then
        error "Operatorgroup cannot be created in namespace $OPERATOR_NS, please ensure user $user has proper permission to create Operatorgroup\n"
    fi
}

function setup_nss() {
    install_nss
    authorize_nss
}

function install_nss() {
    title "Installing Namespace Scope operator\n"

    is_sub_exist "ibm-namespace-scope-operator" "$OPERATOR_NS"
    if [ $? -eq 0 ]; then
        warning "There is an ibm-namespace-scope-operator subscription already deployed\n"
    else
        create_subscription "ibm-namespace-scope-operator" "$OPERATOR_NS" "$CHANNEL" "ibm-namespace-scope-operator" "${SOURCE}" "${SOURCE_NS}" "${INSTALL_MODE}"
    fi

    wait_for_operator "$OPERATOR_NS" "ibm-namespace-scope-operator"

    # namespaceMembers should at least have Bedrock operators' namespace
    local ns=$(cat <<EOF

    - $OPERATOR_NS
EOF
    )
    
    # add the tethered optional namespaces for a tenant to namespaceMembers
    # ${TETHERED_NS} is comma delimited, so need to replace commas with space
    for n in $SERVICES_NS ${TETHERED_NS//,/ }; do
        local ns=$ns$(cat <<EOF

    - $n
EOF
    )
    done

    configure_nss_kind "$ns"
    if [ $? -ne 0 ]; then
        error "Failed to create NSS CR in ${OPERATOR_NS}"
    fi
}

function authorize_nss() {

    local role=$(
        cat <<EOF
apiVersion: rbac.authorization.k8s.io/v1
kind: Role
metadata:
  name: nss-managed-role-from-$OPERATOR_NS
  namespace: ns_to_replace
rules:
- apiGroups:
  - "*"
  resources:
  - "*"
  verbs:
  - create
  - delete
  - get
  - list
  - patch
  - update
  - watch
  - deletecollection
EOF
)

    local rb=$(
        cat <<EOF
kind: RoleBinding
apiVersion: rbac.authorization.k8s.io/v1
metadata:
  name: nss-managed-role-from-$OPERATOR_NS
  namespace: ns_to_replace
subjects:
- kind: ServiceAccount
  name: ibm-namespace-scope-operator
  namespace: $OPERATOR_NS
roleRef:
  kind: Role
  name: nss-managed-role-from-$OPERATOR_NS
  apiGroup: rbac.authorization.k8s.io
EOF
)
    title "Checking and authorizing NSS to all namespaces in tenant\n"
    for ns in $SERVICES_NS ${TETHERED_NS//,/ }; do

<<<<<<< HEAD
        if [[ $($OC get RoleBinding nss-managed-role-from-$OPERATOR_NS -n $ns 2>/dev/null) != "" ]];then
=======
        if [[ $(oc get RoleBinding nss-managed-role-from-$OPERATOR_NS -n $ns 2>/dev/null) != "" ]];then
>>>>>>> 626ec558
            info "RoleBinding nss-managed-role-from-$OPERATOR_NS is already existed in $ns, skip creating"
        else
            if $LIMITED;then 
                error "User only has namespace admin, need to setup role and rolebinding in all tenant namespaces before setup topology"
            fi
            debug1 "Creating following Role:\n"
            debug1 "${role//ns_to_replace/$ns}\n"
            echo "${role//ns_to_replace/$ns}" | ${OC} apply -f -
            if [[ $? -ne 0 ]]; then
                error "Failed to create Role for NSS in namespace $ns"
            fi

            debug1 "Creating following RoleBinding:\n"
            debug1 "${rb//ns_to_replace/$ns}\n"
            echo "${rb//ns_to_replace/$ns}" | ${OC} apply -f -
            if [[ $? -ne 0 ]]; then
                error "Failed to create RoleBinding for NSS in namespace $ns"
            fi
        fi
    done
}

function install_cs_operator() {
    msg "Installing IBM Foundational services operator into operator namespace - ${OPERATOR_NS}"

    is_sub_exist "ibm-common-service-operator" "$OPERATOR_NS"
    if [ $? -eq 0 ]; then
        info "There is an ibm-common-service-operator Subscription already\n"
    else
        create_subscription "ibm-common-service-operator" "$OPERATOR_NS" "$CHANNEL" "ibm-common-service-operator" "${SOURCE}" "${SOURCE_NS}" "${INSTALL_MODE}"
        sleep 120
    fi
    wait_for_operator "$OPERATOR_NS" "ibm-common-service-operator"
    configure_cs_kind
}

function configure_nss_kind() {
    local members=$1

<<<<<<< HEAD
    if [[ $($OC get NamespaceScope common-service -n $OPERATOR_NS 2>/dev/null) != "" ]];then
=======
    if [[ $(oc get NamespaceScope common-service -n $OPERATOR_NS 2>/dev/null) != "" ]];then
>>>>>>> 626ec558
        title "NamespaceScope CR is already deployed in $OPERATOR_NS"
    else
        title "Creating the NamespaceScope object"
    fi
    local object=$(
    cat <<EOF
apiVersion: operator.ibm.com/v1
kind: NamespaceScope
metadata:
  name: common-service
  namespace: $OPERATOR_NS
spec:
  csvInjector:
    enable: true
  namespaceMembers: $members
  restartLabels:
    intent: projected
EOF
    )
    echo
    echo "$object"
    echo "$object" | ${OC} apply -f -
}

function configure_cs_kind() {
    local object=$(
        cat <<EOF
apiVersion: operator.ibm.com/v3
kind: CommonService
metadata:
  name: common-service
  namespace: $OPERATOR_NS
spec:
  operatorNamespace: $OPERATOR_NS
  servicesNamespace: $SERVICES_NS
  size: $SIZE_PROFILE
EOF
    )

    echo
    info "Configuring the CommonService object"
    echo "$object"
    echo "$object" | ${OC} apply -f -
    if [[ $? -ne 0 ]]; then
        error "Failed to create CommonService CR in ${OPERATOR_NS}"
    fi
}

function debug1() {
    if [ $DEBUG -eq 1 ]; then
        debug "${1}"
    fi
}

main $*<|MERGE_RESOLUTION|>--- conflicted
+++ resolved
@@ -5,8 +5,8 @@
 # US Government Users Restricted Rights -
 # Use, duplication or disclosure restricted by GSA ADP Schedule Contract with IBM Corp.
 #
-# This is an internal component, bundled with an official IBM product. 
-# Please refer to that particular license for additional information. 
+# This is an internal component, bundled with an official IBM product.
+# Please refer to that particular license for additional information.
 
 # ---------- Command arguments ----------
 
@@ -98,7 +98,7 @@
             print_usage
             exit 1
             ;;
-        *) 
+        *)
             echo "wildcard"
             ;;
         esac
@@ -188,13 +188,13 @@
 }
 
 function setup_topology() {
-    if $LIMITED;then 
+    if $LIMITED;then
         check_ns_list
     else
         create_ns_list
     fi
     target=$(cat <<EOF
-        
+
   targetNamespaces:
     - $OPERATOR_NS
 EOF
@@ -228,7 +228,7 @@
     - $OPERATOR_NS
 EOF
     )
-    
+
     # add the tethered optional namespaces for a tenant to namespaceMembers
     # ${TETHERED_NS} is comma delimited, so need to replace commas with space
     for n in $SERVICES_NS ${TETHERED_NS//,/ }; do
@@ -291,14 +291,10 @@
     title "Checking and authorizing NSS to all namespaces in tenant\n"
     for ns in $SERVICES_NS ${TETHERED_NS//,/ }; do
 
-<<<<<<< HEAD
         if [[ $($OC get RoleBinding nss-managed-role-from-$OPERATOR_NS -n $ns 2>/dev/null) != "" ]];then
-=======
-        if [[ $(oc get RoleBinding nss-managed-role-from-$OPERATOR_NS -n $ns 2>/dev/null) != "" ]];then
->>>>>>> 626ec558
             info "RoleBinding nss-managed-role-from-$OPERATOR_NS is already existed in $ns, skip creating"
         else
-            if $LIMITED;then 
+            if $LIMITED;then
                 error "User only has namespace admin, need to setup role and rolebinding in all tenant namespaces before setup topology"
             fi
             debug1 "Creating following Role:\n"
@@ -335,11 +331,7 @@
 function configure_nss_kind() {
     local members=$1
 
-<<<<<<< HEAD
     if [[ $($OC get NamespaceScope common-service -n $OPERATOR_NS 2>/dev/null) != "" ]];then
-=======
-    if [[ $(oc get NamespaceScope common-service -n $OPERATOR_NS 2>/dev/null) != "" ]];then
->>>>>>> 626ec558
         title "NamespaceScope CR is already deployed in $OPERATOR_NS"
     else
         title "Creating the NamespaceScope object"
