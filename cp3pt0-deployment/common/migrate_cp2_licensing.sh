--- conflicted
+++ resolved
@@ -154,20 +154,12 @@
     success "Licensing Service ConfigMaps are migrated from $CONTROL_NS to $TARGET_NS"
 }
 
-
-<<<<<<< HEAD
 function restore_ibmlicensing() {
 
     # extracts the previously saved IBMLicensing CR from ConfigMap and creates the IBMLicensing CR
     "${OC}" get cm ibmlicensing-instance-bak -n ${CONTROL_NS} -o yaml --ignore-not-found | "${YQ}" .data | sed -e 's/.*ibmlicensing.yaml.*//' | 
     sed -e 's/^  //g' | oc apply -f -
 
-=======
-function debug1() {
-    if [ $DEBUG -eq 1 ]; then
-       debug "${1}"
-    fi
->>>>>>> fd8deff2
 }
 
 main $*