#!/usr/bin/env bash

# Licensed Materials - Property of IBM
# Copyright IBM Corporation 2023. All Rights Reserved
# US Government Users Restricted Rights -
# Use, duplication or disclosure restricted by GSA ADP Schedule Contract with IBM Corp.
#
# This is an internal component, bundled with an official IBM product. 
# Please refer to that particular license for additional information. 

# ---------- Command arguments ----------

OC=oc
YQ=yq
OPERATOR_NS=""
SERVICES_NS=""
NS_LIST=""
CONTROL_NS=""
CHANNEL="v4.0"
SOURCE="opencloud-operators"
CERT_MANAGER_SOURCE="ibm-cert-manager-operator-catalog"
LICENSING_SOURCE="ibm-licensing-catalog"
SOURCE_NS="openshift-marketplace"
INSTALL_MODE="Automatic"
ENABLE_LICENSING=0
ENABLE_PRIVATE_CATALOG=0
NEW_MAPPING=""
NEW_TENANT=0
DEBUG=0
PREVIEW_MODE=1

# ---------- Command variables ----------

# script base directory
BASE_DIR=$(cd $(dirname "$0")/$(dirname "$(readlink $0)") && pwd -P)

# counter to keep track of installation steps
STEP=0

# ---------- Main functions ----------

. ${BASE_DIR}/common/utils.sh

function main() {
    parse_arguments "$@"
    pre_req
    
    # TODO check Cloud Pak compatibility


    # # Update common-serivce-maps ConfigMap
    # ${BASE_DIR}/common/mapping_tenant.sh --operator-namespace $OPERATOR_NS --services-namespace $SERVICES_NS --tethered-namespaces $TETHERED_NS --control-namespace $CONTROL_NS
    
    # Scale down CS, ODLM and delete OperandReigsrty
    # It helps to prevent re-installing licensing and cert-manager services
    scale_down $OPERATOR_NS $SERVICES_NS $CHANNEL $SOURCE

    # Migrate singleton services
    local arguments="--enable-licensing"
    arguments=" -licensingNs $CONTROL_NS"

    if [[ $ENABLE_PRIVATE_CATALOG -eq 1 ]]; then
        arguments+=" --enable-private-catalog"
    fi
    ${BASE_DIR}/setup_singleton.sh "--operator-namespace" "$OPERATOR_NS" "-c" "$CHANNEL" "--cert-manager-source" "$CERT_MANAGER_SOURCE" "--licensing-source" "$LICENSING_SOURCE" "$arguments" "--license-accept"

    # Update CommonService CR with OPERATOR_NS and SERVICES_NS
    # Propogate CommonService CR to every namespace in the tenant
    update_cscr "$OPERATOR_NS" "$SERVICES_NS" "$NS_LIST"

    # Update ibm-common-service-operator channel
    for ns in ${NS_LIST//,/ }; do
        if [ $ENABLE_PRIVATE_CATALOG -eq 0 ]; then
            update_operator ibm-common-service-operator $ns $CHANNEL $SOURCE $SOURCE_NS $INSTALL_MODE
        else
            update_operator ibm-common-service-operator $ns $CHANNEL $SOURCE $ns $INSTALL_MODE
        fi
    done

<<<<<<< HEAD
    # Wait for operator upgrade
    wait_for_operator_upgrade "$OPERATOR_NS" "ibm-common-service-operator" "$CHANNEL"
    accept_license "commonservice" "$OPERATOR_NS"  "common-service"
    wait_for_operator_upgrade "$OPERATOR_NS" "ibm-odlm" "$CHANNEL"

    # Scale up CS and ODLM
    scale_up $OPERATOR_NS "$SERVICES_NS" $CHANNEL
=======
    # Wait for CS operator upgrade
    wait_for_operator_upgrade $OPERATOR_NS ibm-common-service-operator $CHANNEL
    # Scale up CS
    scale_up $OPERATOR_NS $SERVICES_NS ibm-common-service-operator ibm-common-service-operator

    # Wait for ODLM upgrade
    wait_for_operator_upgrade $OPERATOR_NS ibm-odlm $CHANNEL
    # Scale up ODLM
    scale_up $OPERATOR_NS $SERVICES_NS ibm-odlm operand-deployment-lifecycle-manager
>>>>>>> 16c82afc

    # Clean resources
    cleanup_cp2 "$OPERATOR_NS" "$CONTROL_NS" "$NS_LIST"

    # Update ibm-namespace-scope-operator channel
    is_sub_exist ibm-namespace-scope-operator-restricted $OPERATOR_NS
    if [ $? -eq 0 ]; then
        warning "There is a ibm-namespace-scope-operator-restricted Subscription\n"
        delete_operator ibm-namespace-scope-operator-restricted $OPERATOR_NS
        create_subscription ibm-namespace-scope-operator $OPERATOR_NS $CHANNEL ibm-namespace-scope-operator $SOURCE $SOURCE_NS $INSTALL_MODE
    else
        update_operator ibm-namespace-scope-operator $OPERATOR_NS $CHANNEL $SOURCE $SOURCE_NS $INSTALL_MODE
    fi

    wait_for_operator_upgrade "$OPERATOR_NS" "ibm-namespace-scope-operator" "$CHANNEL"
    accept_license "namespacescope" "$OPERATOR_NS" "common-service"
    # Authroize NSS operator
    for ns in ${NS_LIST//,/ }; do
        if [ "$ns" != "$OPERATOR_NS" ]; then
            ${BASE_DIR}/common/authorize-namespace.sh $ns -to $OPERATOR_NS
        fi
    done

    # Update NamespaceScope CR common-service
    update_nss_kind "$OPERATOR_NS" "$NS_LIST"

    success "Preparation is completed for upgrading Cloud Pak 3.0"
    info "Please update OperandRequest to upgrade foundational core services"
}

function parse_arguments() {
    # process options
    while [[ "$@" != "" ]]; do
        case "$1" in
        --oc)
            shift
            OC=$1
            ;;
        --yq)
            shift
            YQ=$1
            ;;
        --operator-namespace)
            shift
            OPERATOR_NS=$1
            ;;
        --services-namespace)
            shift
            SERVICES_NS=$1
            ;;
        --enable-licensing)
            ENABLE_LICENSING=1
            ;;
        --enable-private-catalog)
            ENABLE_PRIVATE_CATALOG=1
            ;;
        --cert-manager-source)
            shift
            CERT_MANAGER_SOURCE=$1
            ;;
        --licensing-source)
            shift
            LICENSING_SOURCE=$1
            ;;
        --license-accept)
            LICENSE_ACCEPT=1
            ;;
        -c | --channel)
            shift
            CHANNEL=$1
            ;;
        -i | --install-mode)
            shift
            INSTALL_MODE=$1
            ;;
        -s | --source)
            shift
            SOURCE=$1
            ;;
        -v | --debug)
            shift
            DEBUG=$1
            ;;
        -h | --help)
            print_usage
            exit 1
            ;;
        *) 
            echo "wildcard"
            ;;
        esac
        shift
    done
}

function print_usage() {
    script_name=`basename ${0}`
    echo "Usage: ${script_name} --operator-namespace <foundational-services-namespace> [OPTIONS]..."
    echo ""
    echo "Migrate Cloud Pak 2.0 Foundational services to in Cloud Pak 3.0 Foundational services"
    echo "The --operator-namespace must be provided."
    echo ""
    echo "Options:"
    echo "   --oc string                    File path to oc CLI. Default uses oc in your PATH"
    echo "   --yq string                    File path to yq CLI. Default uses yq in your PATH"
    echo "   --operator-namespace string    Required. Namespace to migrate Foundational services operator"
    echo "   --services-namespace           Namespace to migrate operands of Foundational services, i.e. 'dataplane'. Default is the same as operator-namespace"
    echo "   --cert-manager-source string   CatalogSource name of ibm-cert-manager-operator. This assumes your CatalogSource is already created. Default is ibm-cert-manager-catalog"
    echo "   --licensing-source string      CatalogSource name of ibm-licensing. This assumes your CatalogSource is already created. Default is ibm-licensing-catalog"
    echo "   --enable-licensing             Set this flag to migrate ibm-licensing-operator"
    echo "   --enable-private-catalog       Set this flag to use namespace scoped CatalogSource. Default is in openshift-marketplace namespace"
    echo "   --license-accept               Set this flag to accept the license agreement."
    echo "   -c, --channel string           Channel for Subscription(s). Default is v4.0"   
    echo "   -i, --install-mode string      InstallPlan Approval Mode. Default is Automatic. Set to Manual for manual approval mode"
    echo "   -s, --source string            CatalogSource name. This assumes your CatalogSource is already created. Default is opencloud-operators"
    echo "   -v, --debug integer            Verbosity of logs. Default is 0. Set to 1 for debug logs."
    echo "   -h, --help                     Print usage information"
    echo ""
}

function pre_req() {
    check_command "${OC}"
    check_command "${YQ}"

    # checking oc command logged in
    user=$(${OC} whoami 2> /dev/null)
    if [ $? -ne 0 ]; then
        error "You must be logged into the OpenShift Cluster from the oc command line"
    else
        success "oc command logged in as ${user}"
    fi

    if [ $LICENSE_ACCEPT -ne 1 ]; then
        error "License not accepted. Rerun script with --license-accept flag set. See https://ibm.biz/integration-licenses for more details"
    fi

    if [ "$OPERATOR_NS" == "" ]; then
        error "Must provide operator namespace"
    fi

    if [ "$SERVICES_NS" == "" ]; then
        SERVICES_NS=$OPERATOR_NS
    fi

    if [ "$CONTROL_NS" == "" ]; then
        CONTROL_NS=$OPERATOR_NS
    fi

    if [ $ENABLE_PRIVATE_CATALOG -eq 1 ]; then
        SOURCE_NS=$OPERATOR_NS
    fi

    NS_LIST=$(${OC} get configmap namespace-scope -n ${OPERATOR_NS} -o jsonpath='{.data.namespaces}')
    if [[ -z "$NS_LIST" ]]; then
        error "Failed to get tenant scope from ConfigMap namespace-scope in namespace ${OPERATOR_NS}"
    fi
    
    get_and_validate_arguments
}

# TODO validate argument
function get_and_validate_arguments() {
    get_control_namespace
}

function debug1() {
    if [ $DEBUG -eq 1 ]; then
       debug "${1}"
    fi
}

main $*<|MERGE_RESOLUTION|>--- conflicted
+++ resolved
@@ -77,17 +77,9 @@
         fi
     done
 
-<<<<<<< HEAD
-    # Wait for operator upgrade
-    wait_for_operator_upgrade "$OPERATOR_NS" "ibm-common-service-operator" "$CHANNEL"
-    accept_license "commonservice" "$OPERATOR_NS"  "common-service"
-    wait_for_operator_upgrade "$OPERATOR_NS" "ibm-odlm" "$CHANNEL"
-
-    # Scale up CS and ODLM
-    scale_up $OPERATOR_NS "$SERVICES_NS" $CHANNEL
-=======
     # Wait for CS operator upgrade
     wait_for_operator_upgrade $OPERATOR_NS ibm-common-service-operator $CHANNEL
+    accept_license "commonservice" "$OPERATOR_NS"  "common-service"
     # Scale up CS
     scale_up $OPERATOR_NS $SERVICES_NS ibm-common-service-operator ibm-common-service-operator
 
@@ -95,7 +87,6 @@
     wait_for_operator_upgrade $OPERATOR_NS ibm-odlm $CHANNEL
     # Scale up ODLM
     scale_up $OPERATOR_NS $SERVICES_NS ibm-odlm operand-deployment-lifecycle-manager
->>>>>>> 16c82afc
 
     # Clean resources
     cleanup_cp2 "$OPERATOR_NS" "$CONTROL_NS" "$NS_LIST"
