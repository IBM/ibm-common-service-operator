--- conflicted
+++ resolved
@@ -80,12 +80,7 @@
     done
 
     # Wait for CS operator upgrade
-<<<<<<< HEAD
-    wait_for_operator_upgrade $OPERATOR_NS ibm-common-service-operator $CHANNEL
-=======
     wait_for_operator_upgrade $OPERATOR_NS ibm-common-service-operator $CHANNEL $INSTALL_MODE
-    accept_license "commonservice" "$OPERATOR_NS"  "common-service"
->>>>>>> 24cfecb5
     # Scale up CS
     scale_up $OPERATOR_NS $SERVICES_NS ibm-common-service-operator ibm-common-service-operator
 
